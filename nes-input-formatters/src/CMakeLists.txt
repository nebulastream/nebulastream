--- conflicted
+++ resolved
@@ -11,16 +11,8 @@
 # limitations under the License.
 
 add_source_files(nes-input-formatters
-<<<<<<< HEAD
-        InputFormatterProvider.cpp
-)
-
-# Register plugins
-add_plugin(CSV InputFormatter nes-input-formatters CSVInputFormatter.cpp)
-=======
         InputFormatterTask.cpp
         CSVInputFormatter.cpp
         InputFormatterProvider.cpp
         InputFormatterOperatorHandler.cpp
-)
->>>>>>> 0a92d7e7
+)