--- conflicted
+++ resolved
@@ -339,7 +339,7 @@
             fieldParseFunctions.emplace_back(
                 [](const std::string& inputString, int8_t* fieldPointer, Memory::AbstractBufferProvider&, Memory::TupleBuffer&)
                 {
-                    const bool value = (strcasecmp(inputString.c_str(), "true") == 0) || (strcasecmp(inputString.c_str(), "1") == 0);
+                    bool const value = (strcasecmp(inputString.c_str(), "true") == 0) || (strcasecmp(inputString.c_str(), "1") == 0);
                     if (!value)
                     {
                         if ((static_cast<int>(strcasecmp(inputString.c_str(), "false") != 0) != 0)
@@ -369,7 +369,7 @@
     std::vector<std::shared_ptr<PhysicalType>> physicalTypes;
     const auto defaultPhysicalTypeFactory = DefaultPhysicalTypeFactory();
     physicalTypes.reserve(schema.getFieldCount());
-    for (const std::shared_ptr<AttributeField>& field : schema)
+    for (const AttributeFieldPtr& field : schema)
     {
         physicalTypes.emplace_back(defaultPhysicalTypeFactory.getPhysicalType(field->getDataType()));
     }
@@ -417,17 +417,10 @@
 CSVInputFormatter::~CSVInputFormatter() = default;
 
 void CSVInputFormatter::parseTupleBufferRaw(
-<<<<<<< HEAD
-    const NES::Memory::TupleBuffer& tbRaw,
-    NES::Memory::AbstractBufferProvider& bufferProvider,
-    const size_t numBytesInTBRaw,
-    const std::function<void(Memory::TupleBuffer& buffer)>& emitFunction)
-=======
     const NES::Memory::TupleBuffer& rawTB, //Todo: pass by value and move? Who owns the buffer?
     Runtime::Execution::PipelineExecutionContext& pipelineExecutionContext,
     const size_t numBytesInRawTB,
     SequenceShredder& sequenceShredder)
->>>>>>> 0a92d7e7
 {
     PRECONDITION(rawTB.getBufferSize() != 0, "A tuple buffer raw must not be of empty.");
 
@@ -481,17 +474,7 @@
         /// Skip, if there is only a single buffer, with a single tuple delimiter, since there are no possible tuples to parse
         if (buffersToFormat.size() == 1 and (buffersToFormat[0].offsetOfFirstTupleDelimiter == buffersToFormat[0].offsetOfLastTupleDelimiter))
         {
-<<<<<<< HEAD
-            /// Emit TBF and get new TBF
-            progressTracker->setNumberOfTuplesInTBFormatted();
-            NES_TRACE("emitting TupleBuffer with {} tuples.", progressTracker->numTuplesInTBFormatted);
-            emitFunction(progressTracker->getTupleBufferFormatted());
-            progressTracker->setNewTupleBufferFormatted(bufferProvider.getBufferBlocking());
-            progressTracker->currentFieldOffsetTBFormatted = 0;
-            progressTracker->numTuplesInTBFormatted = 0;
-=======
             return;
->>>>>>> 0a92d7e7
         }
         /// 0. Allocate formatted buffer to write formatted tuples into.
         progressTracker.setNewTupleBufferFormatted(pipelineExecutionContext.allocateTupleBuffer());
@@ -539,14 +522,6 @@
             return;
         }
 
-<<<<<<< HEAD
-    progressTracker->setNumberOfTuplesInTBFormatted();
-    NES_TRACE("emitting parsed tuple buffer with {} tuples.", progressTracker->numTuplesInTBFormatted);
-
-    /// Emit the current TBF, even if there is only a single tuple (there is at least one) in it.
-    emitFunction(progressTracker->getTupleBufferFormatted());
-    progressTracker->handleResidualBytes(tbRaw);
-=======
         /// Allocate formatted buffer to write formatted tuples into and process partial tuple.
         progressTracker.setNewTupleBufferFormatted(pipelineExecutionContext.allocateTupleBuffer());
         processPartialTuple(0, buffersToFormat.size() - 1, buffersToFormat, progressTracker, pipelineExecutionContext);
@@ -554,7 +529,6 @@
         finalFormattedBuffer.setNumberOfTuples(finalFormattedBuffer.getNumberOfTuples() + 1);
         pipelineExecutionContext.emitBuffer(finalFormattedBuffer, NES::Runtime::Execution::PipelineExecutionContext::ContinuationPolicy::POSSIBLE);
     }
->>>>>>> 0a92d7e7
 }
 
 void CSVInputFormatter::processPartialTuple(const size_t partialTupleStartIdx, const size_t partialTupleEndIdx, const std::vector<SequenceShredder::StagedBuffer>& buffersToFormat, ProgressTracker& progressTracker,
@@ -612,21 +586,12 @@
     return str;
 }
 
-<<<<<<< HEAD
-InputFormatterRegistryReturnType InputFormatterGeneratedRegistrar::RegisterCSVInputFormatter(InputFormatterRegistryArguments inputFormatterRegistryArguments)
-{
-    return std::make_unique<CSVInputFormatter>(
-        inputFormatterRegistryArguments.schema,
-        inputFormatterRegistryArguments.tupleDelimiter,
-        inputFormatterRegistryArguments.fieldDelimiter);
-=======
 std::unique_ptr<NES::InputFormatters::InputFormatter>
 InputFormatterGeneratedRegistrar::RegisterCSVInputFormatter(const Schema& schema, std::string tupleDelimiter, std::string fieldDelimiter)
 {
     std::unique_ptr<NES::InputFormatters::InputFormatter> inputFormatter
         = std::make_unique<CSVInputFormatter>(schema, std::move(tupleDelimiter), std::move(fieldDelimiter));
     return inputFormatter;
->>>>>>> 0a92d7e7
 }
 
 }