/*
    Licensed under the Apache License, Version 2.0 (the "License");
    you may not use this file except in compliance with the License.
    You may obtain a copy of the License at

        https://www.apache.org/licenses/LICENSE-2.0

    Unless required by applicable law or agreed to in writing, software
    distributed under the License is distributed on an "AS IS" BASIS,
    WITHOUT WARRANTIES OR CONDITIONS OF ANY KIND, either express or implied.
    See the License for the specific language governing permissions and
    limitations under the License.
*/

#pragma once

#include <memory>
#include <ostream>
#include <Runtime/TupleBuffer.hpp>
#include <PipelineExecutionContext.hpp>

namespace NES::InputFormatters
{
/// Forward referencing SequenceShredder to keep it as a private implementation detail of nes-input-formatters
class SequenceShredder;


class InputFormatter
{
public:
    InputFormatter() = default;
    virtual ~InputFormatter() = default;

    InputFormatter(const InputFormatter&) = default;
    InputFormatter& operator=(const InputFormatter&) = delete;
    InputFormatter(InputFormatter&&) = delete;
    InputFormatter& operator=(InputFormatter&&) = delete;

    /// Must only manipulate the sequenceShredder and otherwise by free of side-effects
    virtual void parseTupleBufferRaw(
        const NES::Memory::TupleBuffer& tbRaw,
<<<<<<< HEAD
        NES::Memory::AbstractBufferProvider& bufferProvider,
        size_t numBytesInTBRaw,
        const std::function<void(Memory::TupleBuffer& buffer)>& emitFunction)
        = 0;
=======
        NES::Runtime::Execution::PipelineExecutionContext& pipelineExecutionContext,
        size_t numBytesInRawTB,
        SequenceShredder& sequenceShredder) = 0;
>>>>>>> 0a92d7e7

    /// Since there is no symbol that represents EoF/EoS, the final buffer does not end in a tuple delimiter. We need to 'manually' flush
    /// the final tuple, between the last tuple delimiter of the final buffer and (including) the last byte of the final buffer.
    virtual void flushFinalTuple(NES::Runtime::Execution::PipelineExecutionContext& pipelineExecutionContext, SequenceShredder& sequenceShredder) = 0;

    friend std::ostream& operator<<(std::ostream& os, const InputFormatter& obj) { return obj.toString(os); }

protected:
    virtual std::ostream& toString(std::ostream& os) const = 0;
};
}<|MERGE_RESOLUTION|>--- conflicted
+++ resolved
@@ -39,16 +39,9 @@
     /// Must only manipulate the sequenceShredder and otherwise by free of side-effects
     virtual void parseTupleBufferRaw(
         const NES::Memory::TupleBuffer& tbRaw,
-<<<<<<< HEAD
-        NES::Memory::AbstractBufferProvider& bufferProvider,
-        size_t numBytesInTBRaw,
-        const std::function<void(Memory::TupleBuffer& buffer)>& emitFunction)
-        = 0;
-=======
         NES::Runtime::Execution::PipelineExecutionContext& pipelineExecutionContext,
         size_t numBytesInRawTB,
         SequenceShredder& sequenceShredder) = 0;
->>>>>>> 0a92d7e7
 
     /// Since there is no symbol that represents EoF/EoS, the final buffer does not end in a tuple delimiter. We need to 'manually' flush
     /// the final tuple, between the last tuple delimiter of the final buffer and (including) the last byte of the final buffer.
