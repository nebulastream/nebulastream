--- conflicted
+++ resolved
@@ -55,11 +55,7 @@
 int main(int argc, char** argv) {
     std::cout << logo << std::endl;
 
-<<<<<<< HEAD
-    NES::setupLogging("nesWorkerStarter.log", NES::getStringAsLogLevel("LOG_DEBUG"));
-=======
-    NES::setupLogging("nesCoordinatorStarter.log", NES::getDebugLevelFromString("LOG_DEBUG"));
->>>>>>> b25dba0a
+    NES::setupLogging("nesCoordinatorStarter.log", NES::getStringAsLogLevel("LOG_DEBUG"));
 
     WorkerConfigPtr workerConfig = WorkerConfig::create();
     SourceConfigPtr sourceConfig = SourceConfig::create();
@@ -87,7 +83,7 @@
         workerConfig->overwriteConfigWithCommandLineInput(commandLineParams);
         sourceConfig->overwriteConfigWithCommandLineInput(commandLineParams);
     }
-    NES::setLogLevel(NES::getDebugLevelFromString(workerConfig->getLogLevel()->getValue()));
+    NES::setLogLevel(NES::getStringAsLogLevel(workerConfig->getLogLevel()->getValue()));
 
     NES_INFO("NESWORKERSTARTER: Start with port=" << workerConfig->getRpcPort()->getValue() << " localport="
                                                   << workerConfig->getDataPort()->getValue() << " pid=" << getpid()
