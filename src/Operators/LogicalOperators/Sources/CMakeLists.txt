--- conflicted
+++ resolved
@@ -25,9 +25,5 @@
         NetworkSourceDescriptor.cpp
         OPCSourceDescriptor.cpp
         YSBSourceDescriptor.cpp
-<<<<<<< HEAD
-        NettySourceDescriptor.cpp
-=======
         MemorySourceDescriptor.cpp
->>>>>>> 9e4e43dc
 )