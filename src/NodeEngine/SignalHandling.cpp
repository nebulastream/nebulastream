--- conflicted
+++ resolved
@@ -23,17 +23,11 @@
 namespace detail {
 static backward::SignalHandling sh;
 
-<<<<<<< HEAD
-void nesErrorHandler(int signal) {
-    signal = 0;
-    collectAndPrintStacktrace(); }
-=======
 // -Werror=unused-parameter signal
 void nesErrorHandler(int signal) {
     (void) signal;
     collectAndPrintStacktrace();
 }
->>>>>>> d0c86059
 
 void nesTerminateHandler() { collectAndPrintStacktrace(); }
 
