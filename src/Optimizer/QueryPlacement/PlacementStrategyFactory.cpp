--- conflicted
+++ resolved
@@ -32,11 +32,6 @@
         case TopDown: return TopDownStrategy::create(globalExecutionPlan, topology, typeInferencePhase, streamCatalog);
         case IFCOP:
             return IFCOPStrategy::create(globalExecutionPlan, topology, typeInferencePhase, streamCatalog);
-<<<<<<< HEAD
-        case TopDown:
-            return TopDownStrategy::create(globalExecutionPlan, topology, typeInferencePhase, streamCatalog);
-=======
->>>>>>> ab704d81
         case GeneticAlgorithm: return GeneticAlgorithmStrategy::create(globalExecutionPlan, topology, typeInferencePhase, streamCatalog);
             // FIXME: enable them with issue #755
             //        case LowLatency: return LowLatencyStrategy::create(nesTopologyPlan);
