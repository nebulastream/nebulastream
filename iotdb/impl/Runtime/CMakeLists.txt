add_source_iotdb(
        DataSource.cpp
        ThreadPool.cpp
        Dispatcher.cpp
        Task.cpp
        RemoteSocketSource.cpp
        GeneratorSource.cpp
        BinarySource.cpp
<<<<<<< HEAD
        BufferManager.cpp
=======
        ZmqSource.cpp
>>>>>>> 092fa395
        )<|MERGE_RESOLUTION|>--- conflicted
+++ resolved
@@ -6,9 +6,6 @@
         RemoteSocketSource.cpp
         GeneratorSource.cpp
         BinarySource.cpp
-<<<<<<< HEAD
         BufferManager.cpp
-=======
         ZmqSource.cpp
->>>>>>> 092fa395
         )