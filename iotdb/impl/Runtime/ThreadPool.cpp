/*
 * ThreadPool.cpp
 *
 *  Created on: Dec 19, 2018
 *      Author: zeuchste
 */

#include <Runtime/Dispatcher.hpp>
#include <Runtime/Task.hpp>
#include <Runtime/ThreadPool.hpp>
#include <Util/Logger.hpp>
#include <functional>

namespace iotdb {

ThreadPool& ThreadPool::instance()
{
    static ThreadPool instance;
    return instance;
}

ThreadPool::ThreadPool() : run(), threads(), numThreads(1) {}

ThreadPool::~ThreadPool()
{
    IOTDB_DEBUG("Threadpool: Destroying Thread Pool")
    stop();
    IOTDB_DEBUG("Dispatcher: Destroy threads Queue")
    threads.clear();
}

void ThreadPool::worker_thread()
{
    Dispatcher& dispatcher = Dispatcher::instance();
    while (run) {
        TaskPtr task = dispatcher.getWork(run);
        if (task) {
            task->execute();
            dispatcher.completedWork(task);
            IOTDB_DEBUG("Threadpool: finished task ")
        }
    }
}

<<<<<<< HEAD
void ThreadPool::start(size_t pNumberOfThreads)
{
    numThreads = pNumberOfThreads;

    if (run)
        return;
    run = true;

    /* spawn threads */
=======
void ThreadPool::start(size_t numberOfThreads)
{
    numThreads = numberOfThreads;
    if (run)
        return;
    run = true;
    /* spawn threads */
    //  auto num_threads = std::thread::hardware_concurrency();
>>>>>>> b901532d
    IOTDB_DEBUG("Threadpool: Spawning " << numThreads << " threads")
    for (uint64_t i = 0; i < numThreads; ++i) {
        threads.push_back(std::thread(std::bind(&ThreadPool::worker_thread, this)));
    }
<<<<<<< HEAD

=======
>>>>>>> b901532d
    /* TODO: pin each thread to a fixed core */
}

void ThreadPool::stop()
{
    if (!run)
        return;
    run = false;
    /* wake up all threads in the dispatcher,
     * so they notice the change in the run variable */
    Dispatcher::instance().unblockThreads();
    /* join all threads if possible */
    for (auto& thread : threads) {
        if (thread.joinable())
            thread.join();
    }
<<<<<<< HEAD
    IOTDB_DEBUG("Threadpool: All threads are joined.")
=======
>>>>>>> b901532d
}
} // namespace iotdb<|MERGE_RESOLUTION|>--- conflicted
+++ resolved
@@ -42,17 +42,6 @@
     }
 }
 
-<<<<<<< HEAD
-void ThreadPool::start(size_t pNumberOfThreads)
-{
-    numThreads = pNumberOfThreads;
-
-    if (run)
-        return;
-    run = true;
-
-    /* spawn threads */
-=======
 void ThreadPool::start(size_t numberOfThreads)
 {
     numThreads = numberOfThreads;
@@ -61,15 +50,10 @@
     run = true;
     /* spawn threads */
     //  auto num_threads = std::thread::hardware_concurrency();
->>>>>>> b901532d
     IOTDB_DEBUG("Threadpool: Spawning " << numThreads << " threads")
     for (uint64_t i = 0; i < numThreads; ++i) {
         threads.push_back(std::thread(std::bind(&ThreadPool::worker_thread, this)));
     }
-<<<<<<< HEAD
-
-=======
->>>>>>> b901532d
     /* TODO: pin each thread to a fixed core */
 }
 
@@ -86,9 +70,5 @@
         if (thread.joinable())
             thread.join();
     }
-<<<<<<< HEAD
-    IOTDB_DEBUG("Threadpool: All threads are joined.")
-=======
->>>>>>> b901532d
 }
 } // namespace iotdb