#include <cstring>
#include <memory>
#include <sstream>
#include <string>
#include <zmq.hpp>

#include <Runtime/YSBPrintSink.hpp>
BOOST_CLASS_EXPORT_IMPLEMENT(iotdb::YSBPrintSink)
#include <Runtime/Dispatcher.hpp>
#include <Util/Logger.hpp>
namespace iotdb {

struct __attribute__((packed)) ysbRecordOut {
    char campaign_id[16];
    char event_type[9];
    int64_t current_ms;
    uint32_t id;
};

YSBPrintSink::YSBPrintSink()
    : PrintSink(Schema::create()
                    .addField("user_id", 16)
                    .addField("page_id", 16)
                    .addField("campaign_id", 16)
                    .addField("event_type", 16)
                    .addField("ad_type", 16)
                    .addField("current_ms", UINT64)
                    .addField("ip", INT32))
{
}

YSBPrintSink::~YSBPrintSink() {}

bool YSBPrintSink::writeData(const TupleBuffer* input_buffer)
{

    ysbRecordOut* recordBuffer = (ysbRecordOut*)input_buffer->buffer;
    //	Schema s = Schema::create().addField("",UINT32);
    //	std::cout << iotdb::toString(input_buffer,s) << std::endl;
    for (size_t u = 0; u < input_buffer->num_tuples; u++) {
        //		std::cout << "id=" << recordBuffer[u].id << std::endl;
        //		std::cout << " ms=" << recordBuffer[u].current_ms << std::endl;
        //		std::cout << " type=" << std::string(recordBuffer[u].event_type) << std::endl;
        //		std::cout << " camp=" << std::string(recordBuffer[u].campaign_id) << std::endl;

        IOTDB_INFO("YSBPrintSink: tuple:" << u << " = "
                                          << " id=" << recordBuffer[u].id << " campaign=" << recordBuffer[u].campaign_id
                                          << " type=" << recordBuffer[u].event_type
                                          << " timestamp=" << recordBuffer[u].current_ms)

        processedTuples++;
    }
    IOTDB_INFO(" ============= YSBPrintSink: FINISHED ============")
    processedBuffer++;

    // Dispatcher::instance().releaseBuffer(input_buffer);
<<<<<<< HEAD
=======
    return true;
>>>>>>> 9b790c49
}

const std::string YSBPrintSink::toString() const
{
    std::stringstream ss;
    ss << "YSB_PRINT_SINK(";
    ss << "SCHEMA(" << schema.toString() << "), ";
    return ss.str();
}

} // namespace iotdb<|MERGE_RESOLUTION|>--- conflicted
+++ resolved
@@ -54,10 +54,7 @@
     processedBuffer++;
 
     // Dispatcher::instance().releaseBuffer(input_buffer);
-<<<<<<< HEAD
-=======
     return true;
->>>>>>> 9b790c49
 }
 
 const std::string YSBPrintSink::toString() const
