#ifndef FILEOUTPUTSINK_HPP
#define FILEOUTPUTSINK_HPP

#include <cstdint>
#include <memory>
#include <string>

#include <Runtime/DataSink.hpp>

namespace iotdb {

class FileOutputSink : public DataSink {

  public:
<<<<<<< HEAD
    FileOutputSink(const Schema& schema);
    ~FileOutputSink();

    bool writeData(const TupleBuffer* input_buffer) override;

=======
    FileOutputSink();
    FileOutputSink(const Schema& schema);
    ~FileOutputSink();

    virtual void setup() override {}
    virtual void shutdown() override {}

    bool writeData(const TupleBuffer* input_buffer) override;
>>>>>>> 9b790c49
    const std::string toString() const override;

  private:
};
} // namespace iotdb

<<<<<<< HEAD
#endif // ZMQSINK_HPP
=======
#include <boost/archive/text_iarchive.hpp>
#include <boost/archive/text_oarchive.hpp>
#include <boost/serialization/export.hpp>
BOOST_CLASS_EXPORT_KEY(iotdb::FileOutputSink)

#endif // FILEOUTPUTSINK_HPP
>>>>>>> 9b790c49
<|MERGE_RESOLUTION|>--- conflicted
+++ resolved
@@ -12,13 +12,6 @@
 class FileOutputSink : public DataSink {
 
   public:
-<<<<<<< HEAD
-    FileOutputSink(const Schema& schema);
-    ~FileOutputSink();
-
-    bool writeData(const TupleBuffer* input_buffer) override;
-
-=======
     FileOutputSink();
     FileOutputSink(const Schema& schema);
     ~FileOutputSink();
@@ -27,20 +20,15 @@
     virtual void shutdown() override {}
 
     bool writeData(const TupleBuffer* input_buffer) override;
->>>>>>> 9b790c49
     const std::string toString() const override;
 
   private:
 };
 } // namespace iotdb
 
-<<<<<<< HEAD
-#endif // ZMQSINK_HPP
-=======
 #include <boost/archive/text_iarchive.hpp>
 #include <boost/archive/text_oarchive.hpp>
 #include <boost/serialization/export.hpp>
 BOOST_CLASS_EXPORT_KEY(iotdb::FileOutputSink)
 
-#endif // FILEOUTPUTSINK_HPP
->>>>>>> 9b790c49
+#endif // FILEOUTPUTSINK_HPP