#ifndef PRINTSINK_HPP
#define PRINTSINK_HPP

#include <cstdint>
#include <memory>
#include <string>

#include <Runtime/DataSink.hpp>

namespace iotdb {

class PrintSink : public DataSink {

  public:
<<<<<<< HEAD
    PrintSink(const Schema& schema);
    ~PrintSink();
    virtual void setup() {}
    virtual void shutdown() {}

    bool writeData(const TupleBuffer* input_buffer) override;

    const std::string toString() const override;

=======
    PrintSink();
    PrintSink(const Schema& schema);
    ~PrintSink();
    virtual void setup() override {}
    virtual void shutdown() override {}

    bool writeData(const TupleBuffer* input_buffer) override;
    const std::string toString() const override;

>>>>>>> b901532d
  protected:
    friend class boost::serialization::access;

    template <class Archive> void serialize(Archive& ar, const unsigned int version)
    {
        ar& boost::serialization::base_object<DataSink>(*this);
    }
<<<<<<< HEAD
    PrintSink(){};
=======
>>>>>>> b901532d
};

} // namespace iotdb
<<<<<<< HEAD
=======

>>>>>>> b901532d
#include <boost/archive/text_iarchive.hpp>
#include <boost/archive/text_oarchive.hpp>
#include <boost/serialization/export.hpp>
BOOST_CLASS_EXPORT_KEY(iotdb::PrintSink)

<<<<<<< HEAD
#endif // ZMQSINK_HPP
=======
#endif // PRINTSINK_HPP
>>>>>>> b901532d
<|MERGE_RESOLUTION|>--- conflicted
+++ resolved
@@ -12,17 +12,6 @@
 class PrintSink : public DataSink {
 
   public:
-<<<<<<< HEAD
-    PrintSink(const Schema& schema);
-    ~PrintSink();
-    virtual void setup() {}
-    virtual void shutdown() {}
-
-    bool writeData(const TupleBuffer* input_buffer) override;
-
-    const std::string toString() const override;
-
-=======
     PrintSink();
     PrintSink(const Schema& schema);
     ~PrintSink();
@@ -32,7 +21,6 @@
     bool writeData(const TupleBuffer* input_buffer) override;
     const std::string toString() const override;
 
->>>>>>> b901532d
   protected:
     friend class boost::serialization::access;
 
@@ -40,24 +28,13 @@
     {
         ar& boost::serialization::base_object<DataSink>(*this);
     }
-<<<<<<< HEAD
-    PrintSink(){};
-=======
->>>>>>> b901532d
 };
 
 } // namespace iotdb
-<<<<<<< HEAD
-=======
 
->>>>>>> b901532d
 #include <boost/archive/text_iarchive.hpp>
 #include <boost/archive/text_oarchive.hpp>
 #include <boost/serialization/export.hpp>
 BOOST_CLASS_EXPORT_KEY(iotdb::PrintSink)
 
-<<<<<<< HEAD
-#endif // ZMQSINK_HPP
-=======
-#endif // PRINTSINK_HPP
->>>>>>> b901532d
+#endif // PRINTSINK_HPP