#ifndef INCLUDE_RUNTIME_WINDOW_HPP_
#define INCLUDE_RUNTIME_WINDOW_HPP_

#include <atomic>
#include <iostream>
#include <memory>

#include <boost/archive/text_oarchive.hpp>
#include <boost/serialization/shared_ptr.hpp>
#include <boost/serialization/vector.hpp>

#include <Util/Logger.hpp>

namespace iotdb {
class Window;
typedef std::shared_ptr<Window> WindowPtr;

class Window {
  public:
    virtual ~Window();
    virtual void setup() = 0;
    virtual void print() = 0;
    virtual void shutdown() = 0;
    virtual size_t getNumberOfEntries() = 0;

    template <class Archive> void serialize(Archive& ar, const unsigned int version) {}

  private:
    friend class boost::serialization::access;
};
<<<<<<< HEAD
const WindowPtr createTestWindow(size_t pCampaingCnt);
const WindowPtr createTestWindow(size_t pWindowSizeInSec, size_t pCampaignCnt);
=======
const WindowPtr createTestWindow(size_t pCampaingCnt, size_t windowSizeInSec);
>>>>>>> e7c43a34

} // namespace iotdb
#include <boost/archive/text_iarchive.hpp>
#include <boost/archive/text_oarchive.hpp>
#include <boost/serialization/export.hpp>
BOOST_CLASS_EXPORT_KEY(iotdb::Window)
#endif /* INCLUDE_RUNTIME_WINDOW_HPP_ */<|MERGE_RESOLUTION|>--- conflicted
+++ resolved
@@ -28,12 +28,7 @@
   private:
     friend class boost::serialization::access;
 };
-<<<<<<< HEAD
-const WindowPtr createTestWindow(size_t pCampaingCnt);
-const WindowPtr createTestWindow(size_t pWindowSizeInSec, size_t pCampaignCnt);
-=======
 const WindowPtr createTestWindow(size_t pCampaingCnt, size_t windowSizeInSec);
->>>>>>> e7c43a34
 
 } // namespace iotdb
 #include <boost/archive/text_iarchive.hpp>
