--- conflicted
+++ resolved
@@ -13,25 +13,15 @@
 class ZmqSink : public DataSink {
 
 public:
-<<<<<<< HEAD
-  ZmqSink(const Schema &schema, const std::string &host, const uint16_t port, const std::string &topic);
-  ~ZmqSink() override;
-=======
   ZmqSink(const Schema &schema, const std::string &host,
 		  const uint16_t port);
-  ~ZmqSink();
->>>>>>> 3a471c2f
+  ~ZmqSink() override;
 
   bool writeData(const TupleBuffer* input_buffer) override;
 
-  void setup() override {}
-  void shutdown() override {}
+  void setup() override {connect();};
+  void shutdown() override {};
 
-<<<<<<< HEAD
-=======
-  void setup(){connect();};
-  void shutdown(){};
->>>>>>> 3a471c2f
   const std::string toString() const override;
 
 private:
