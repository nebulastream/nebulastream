/*
 * ThreadPool.h
 *
 *  Created on: Dec 19, 2018
 *      Author: zeuchste
 */

#ifndef THREADPOOL_H_
#define THREADPOOL_H_

#include <iostream>
#include <thread>
#include <vector>
namespace iotdb {
class ThreadPool {
  public:
    void worker_thread();

<<<<<<< HEAD
  void start(size_t numberOfThreads);
  void start();
=======
    void start(size_t numberOfThreads);
>>>>>>> bcc72629

    void stop();

    static ThreadPool& instance();

    void setNumberOfThreads(size_t size) { numThreads = size; };

  private:
    ThreadPool();
    ~ThreadPool();

    bool run;
    size_t numThreads;
    std::vector<std::thread> threads;
};
} // namespace iotdb

#endif /* THREADPOOL_H_ */<|MERGE_RESOLUTION|>--- conflicted
+++ resolved
@@ -16,12 +16,8 @@
   public:
     void worker_thread();
 
-<<<<<<< HEAD
   void start(size_t numberOfThreads);
   void start();
-=======
-    void start(size_t numberOfThreads);
->>>>>>> bcc72629
 
     void stop();
 
