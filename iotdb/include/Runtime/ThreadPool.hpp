/*
 * ThreadPool.h
 *
 *  Created on: Dec 19, 2018
 *      Author: zeuchste
 */

#ifndef THREADPOOL_H_
#define THREADPOOL_H_

#include <iostream>
#include <thread>
#include <vector>
namespace iotdb {
class ThreadPool {
public:
  void worker_thread();

<<<<<<< HEAD
  void start(size_t pNumberOfThreads = 1);
=======
  void start(size_t numberOfThreads);
>>>>>>> 528d4a3a

  void stop();

  static ThreadPool &instance();

  void setNumberOfThreads(size_t size){numThreads = size;};

private:
  ThreadPool();
  ~ThreadPool();

  bool run;
  size_t numThreads;
  std::vector<std::thread> threads;
};
}

#endif /* THREADPOOL_H_ */<|MERGE_RESOLUTION|>--- conflicted
+++ resolved
@@ -16,11 +16,7 @@
 public:
   void worker_thread();
 
-<<<<<<< HEAD
   void start(size_t pNumberOfThreads = 1);
-=======
-  void start(size_t numberOfThreads);
->>>>>>> 528d4a3a
 
   void stop();
 
