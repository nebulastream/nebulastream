--- conflicted
+++ resolved
@@ -16,12 +16,8 @@
   public:
     void worker_thread();
 
-<<<<<<< HEAD
   void start(size_t numberOfThreads);
   void start();
-=======
-    void start(size_t numberOfThreads);
->>>>>>> 55684835
 
     void stop();
 
