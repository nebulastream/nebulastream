/*
 * QueryExecutionPlan.h
 *
 *  Created on: Dec 19, 2018
 *      Author: zeuchste
 */

#ifndef INCLUDE_QUERYEXECUTIONPLAN_H_
#define INCLUDE_QUERYEXECUTIONPLAN_H_
#include <CodeGen/PipelineStage.hpp>
#include <Runtime/DataSource.hpp>
//#include <vector>
#include <Runtime/DataSink.hpp>
#include <Runtime/Window.hpp>
#include <boost/serialization/shared_ptr.hpp>
#include <boost/serialization/vector.hpp>
#include <map>

namespace iotdb {
class QueryExecutionPlan;
typedef std::shared_ptr<QueryExecutionPlan> QueryExecutionPlanPtr;

class QueryExecutionPlan {
<<<<<<< HEAD
public:
=======
  public:
    friend class boost::serialization::access;
>>>>>>> 55684835
    QueryExecutionPlan();

    virtual bool executeStage(uint32_t pipeline_stage_id, const TupleBufferPtr buf);
    const std::vector<DataSourcePtr> getSources() const;
    const std::vector<WindowPtr> getWindows() const;
    const std::vector<DataSinkPtr> getSinks() const;

    uint32_t stageIdFromSource(DataSource* source);
    virtual ~QueryExecutionPlan();
    size_t getQueryResult(std::string name) { return qResult[name]; };

    void addDataSource(DataSourcePtr source) { sources.push_back(source); }

    void addDataSink(DataSinkPtr sink) { sinks.push_back(sink); }
    void addWindow(WindowPtr window) { windows.push_back(window); }

    template <class Archive> void serialize(Archive& ar, const unsigned int version)
    {
        ar& sources;
        ar& sinks;
        ar& windows;
        //    	ar & stages;
        //    	ar & source_to_stage;
        //    	ar & stage_to_dest;
        //    	ar & qResult;
    }

    void print()
    {
<<<<<<< HEAD
		for (auto source : sources) {
			IOTDB_INFO("Source:" << source)
			IOTDB_INFO("\t Generated Buffers=" << source->getNumberOfGeneratedBuffers())
			IOTDB_INFO("\t Generated Tuples=" << source->getNumberOfGeneratedTuples())
			IOTDB_INFO("\t Schema=" << source->getSourceSchema())
		}
		for (auto window : windows) {
			IOTDB_INFO("Window:" << window)
			IOTDB_INFO("\t NumberOfEntries=" << window->getNumberOfEntries())
			IOTDB_INFO("Window Result:")
			window->print();
		}
		for (auto sink : sinks) {
			IOTDB_INFO("Sink:" << sink)
			IOTDB_INFO("\t Generated Buffers=" << sink->getNumberOfProcessedBuffers())
			IOTDB_INFO("\t Generated Tuples=" << sink->getNumberOfProcessedTuples())
		}
    }

protected:
    friend class boost::serialization::access;

    QueryExecutionPlan(const std::vector<DataSourcePtr> &_sources,
          const std::vector<PipelineStagePtr> &_stages, 
          const std::map<DataSource *, uint32_t> &_source_to_stage,
          const std::map<uint32_t, uint32_t> &_stage_to_dest);
=======
        for (auto source : sources) {
            IOTDB_INFO("Source:" << source)
            IOTDB_INFO("\t Generated Buffers=" << source->getNumberOfGeneratedBuffers())
            IOTDB_INFO("\t Generated Tuples=" << source->getNumberOfGeneratedTuples())
            IOTDB_INFO("\t Schema=" << source->getSourceSchema())
        }
        for (auto window : windows) {
            IOTDB_INFO("Window:" << window)
            IOTDB_INFO("\t NumberOfEntries=" << window->getNumberOfEntries())
            IOTDB_INFO("Window Final Result:")
            window->print();
        }
        for (auto sink : sinks) {
            IOTDB_INFO("Sink:" << sink)
            IOTDB_INFO("\t Generated Buffers=" << sink->getNumberOfProcessedBuffers())
            IOTDB_INFO("\t Generated Tuples=" << sink->getNumberOfProcessedTuples())
        }
    }
>>>>>>> 55684835

  protected:
    QueryExecutionPlan(const std::vector<DataSourcePtr>& _sources, const std::vector<PipelineStagePtr>& _stages,
                       const std::map<DataSource*, uint32_t>& _source_to_stage,
                       const std::map<uint32_t, uint32_t>& _stage_to_dest);

    std::vector<DataSourcePtr> sources;
    std::vector<DataSinkPtr> sinks;
    std::vector<WindowPtr> windows;

    std::vector<PipelineStagePtr> stages;
    std::map<DataSource*, uint32_t> source_to_stage;
    std::map<uint32_t, uint32_t> stage_to_dest;
    std::map<std::string, size_t> qResult;
};
const QueryExecutionPlanPtr createTestQEP();

} // namespace iotdb

#endif /* INCLUDE_QUERYEXECUTIONPLAN_H_ */<|MERGE_RESOLUTION|>--- conflicted
+++ resolved
@@ -21,12 +21,7 @@
 typedef std::shared_ptr<QueryExecutionPlan> QueryExecutionPlanPtr;
 
 class QueryExecutionPlan {
-<<<<<<< HEAD
 public:
-=======
-  public:
-    friend class boost::serialization::access;
->>>>>>> 55684835
     QueryExecutionPlan();
 
     virtual bool executeStage(uint32_t pipeline_stage_id, const TupleBufferPtr buf);
@@ -56,7 +51,6 @@
 
     void print()
     {
-<<<<<<< HEAD
 		for (auto source : sources) {
 			IOTDB_INFO("Source:" << source)
 			IOTDB_INFO("\t Generated Buffers=" << source->getNumberOfGeneratedBuffers())
@@ -83,31 +77,11 @@
           const std::vector<PipelineStagePtr> &_stages, 
           const std::map<DataSource *, uint32_t> &_source_to_stage,
           const std::map<uint32_t, uint32_t> &_stage_to_dest);
-=======
-        for (auto source : sources) {
-            IOTDB_INFO("Source:" << source)
-            IOTDB_INFO("\t Generated Buffers=" << source->getNumberOfGeneratedBuffers())
-            IOTDB_INFO("\t Generated Tuples=" << source->getNumberOfGeneratedTuples())
-            IOTDB_INFO("\t Schema=" << source->getSourceSchema())
-        }
-        for (auto window : windows) {
-            IOTDB_INFO("Window:" << window)
-            IOTDB_INFO("\t NumberOfEntries=" << window->getNumberOfEntries())
-            IOTDB_INFO("Window Final Result:")
-            window->print();
-        }
-        for (auto sink : sinks) {
-            IOTDB_INFO("Sink:" << sink)
-            IOTDB_INFO("\t Generated Buffers=" << sink->getNumberOfProcessedBuffers())
-            IOTDB_INFO("\t Generated Tuples=" << sink->getNumberOfProcessedTuples())
-        }
-    }
->>>>>>> 55684835
 
   protected:
-    QueryExecutionPlan(const std::vector<DataSourcePtr>& _sources, const std::vector<PipelineStagePtr>& _stages,
-                       const std::map<DataSource*, uint32_t>& _source_to_stage,
-                       const std::map<uint32_t, uint32_t>& _stage_to_dest);
+//    QueryExecutionPlan(const std::vector<DataSourcePtr>& _sources, const std::vector<PipelineStagePtr>& _stages,
+//                       const std::map<DataSource*, uint32_t>& _source_to_stage,
+//                       const std::map<uint32_t, uint32_t>& _stage_to_dest);
 
     std::vector<DataSourcePtr> sources;
     std::vector<DataSinkPtr> sinks;
