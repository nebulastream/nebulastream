#include <gtest/gtest.h>
#include <Util/SerializationTools.hpp>
#include <SourceSink/SinkCreator.hpp>
#include <SourceSink/SourceCreator.hpp>
#include <SourceSink/PrintSink.hpp>
#include <Actors/ExecutableTransferObject.hpp>

using namespace NES;

class SerializationToolsTest : public testing::Test {
 public:
  /* Will be called before any test in this class are executed. */
  static void SetUpTestCase() { std::cout << "Setup SerializationToolsTest test class." << std::endl; }

  /* Will be called before a test is executed. */
  void SetUp() {
    std::cout << "Setup SerializationToolsTest test case." << std::endl;
  }

  /* Will be called before a test is executed. */
  void TearDown() { std::cout << "Setup SerializationToolsTest test case." << std::endl; }

  /* Will be called after all tests in this class are finished. */
  static void TearDownTestCase() { std::cout << "Tear down SerializationToolsTest test class." << std::endl; }

  Schema schema = Schema::create()
      .addField("id", BasicType::UINT32)
      .addField("value", BasicType::UINT64);

  Stream stream = Stream("default", schema);
};

/* Test serialization for Schema  */
TEST_F(SerializationToolsTest, serialize_deserialize_schema) {
  string sschema = SerializationTools::ser_schema(schema);
  Schema dschema = SerializationTools::parse_schema(sschema);
  EXPECT_EQ(schema, dschema);
}

/* Test serialization for predicate  */
TEST_F(SerializationToolsTest, serialize_deserialize_predicate) {
  PredicatePtr pred = createPredicate(stream["value"] > 42);
  string serPred = SerializationTools::ser_predicate(pred);
  PredicatePtr deserPred = SerializationTools::parse_predicate(serPred);
  EXPECT_TRUE(pred->equals(*deserPred.get()));
}

TEST_F(SerializationToolsTest, serialize_deserialize_filter_op) {
  PredicatePtr pred = createPredicate(stream["value"] > 42);
  OperatorPtr op = createFilterOperator(pred);
  string serOp = SerializationTools::ser_operator(op);
  OperatorPtr deserOp = SerializationTools::parse_operator(serOp);
  EXPECT_TRUE(op->equals(*op.get()));
}

TEST_F(SerializationToolsTest, serialize_deserialize_source_op) {
  //TODO: implement equals method for SourceOperator
  OperatorPtr op = createSourceOperator(createDefaultDataSourceWithSchemaForOneBuffer(stream.getSchema()));
  string serOp = SerializationTools::ser_operator(op);
  OperatorPtr deserOp = SerializationTools::parse_operator(serOp);
  EXPECT_TRUE(!serOp.empty());
}

TEST_F(SerializationToolsTest, serialize_deserialize_sink_op) {
  OperatorPtr op = createSinkOperator(createPrintSinkWithoutSchema(std::cout));
  string serOp = SerializationTools::ser_operator(op);
  OperatorPtr deserOp = SerializationTools::parse_operator(serOp);
  EXPECT_TRUE(!serOp.empty());
}


/* Test serialization for operators  */
TEST_F(SerializationToolsTest, serialize_deserialize_query_operators) {
  //TODO: implement equals method for all operators
  InputQuery &query = InputQuery::from(stream)
      .filter(stream["value"] > 42)
      .print(std::cout);

  OperatorPtr queryOp = query.getRoot();
  string serOp = SerializationTools::ser_operator(queryOp);
  OperatorPtr deserOp = SerializationTools::parse_operator(serOp);
  EXPECT_TRUE(!serOp.empty());
}

/* Test serialization for zmqSource  */
TEST_F(SerializationToolsTest, serialize_deserialize_zmqSource) {
  //TODO: implement equals method for DataSources
  DataSourcePtr zmqSource = createZmqSource(schema, "", 0);
  string serSource = SerializationTools::ser_source(zmqSource);
  DataSourcePtr deserZmq = SerializationTools::parse_source(serSource);
  EXPECT_TRUE(!serSource.empty());
}

/* Test serialization for zmqSink  */
TEST_F(SerializationToolsTest, serialize_deserialize_zmqSink) {
  //TODO: implement equals method for DataSinks
  DataSinkPtr zmqSink = createZmqSink(schema, "", 0);
  string serSink = SerializationTools::ser_sink(zmqSink);
  DataSinkPtr deserZmq = SerializationTools::parse_sink(serSink);
  EXPECT_TRUE(!serSink.empty());
}

/* Test serialization for zmqSourceOperator  */
TEST_F(SerializationToolsTest, serialize_deserialize_zmqSourceOperator) {
  //TODO: implement equals method for DataSources
  OperatorPtr zmqOp = createSourceOperator(createZmqSource(schema, "", 0));
  string serOp = SerializationTools::ser_operator(zmqOp);
  OperatorPtr deserOp = SerializationTools::parse_operator(serOp);
  EXPECT_TRUE(!serOp.empty());
}

/* Test serialization for zmqSink Operator  */
TEST_F(SerializationToolsTest, serialize_deserialize_zmqSinkOperator) {
  //TODO: implement equals method for DataSinks
  OperatorPtr zmqOp = createSinkOperator(createZmqSink(schema, "", 0));
  string serOp = SerializationTools::ser_operator(zmqOp);
  OperatorPtr deserOp = SerializationTools::parse_operator(serOp);
  EXPECT_TRUE(!serOp.empty());
}

/* Test serialization for printSink  */
TEST_F(SerializationToolsTest, serialize_deserialize_printSink) {
  DataSinkPtr sink = std::make_shared<PrintSink>(std::cout);
  string serSink = SerializationTools::ser_sink(sink);
  DataSinkPtr deserZmq = SerializationTools::parse_sink(serSink);
  EXPECT_TRUE(!serSink.empty());
}

/* Test serialization for printSink  */
TEST_F(SerializationToolsTest, serialize_deserialize_executabletransferobject) {
  InputQuery &query = InputQuery::from(stream)
      .filter(stream["value"] > 42)
      .print(std::cout);
  OperatorPtr op = query.getRoot();

  DataSourcePtr zmqSource = createZmqSource(schema, "test", 4711);
  DataSinkPtr sink = std::make_shared<PrintSink>(std::cout);
  vector<DataSourcePtr> sources{zmqSource};
  vector<DataSinkPtr> destinations{sink};

  ExecutableTransferObject eto = ExecutableTransferObject("example-desc", schema, sources, destinations, op);

  string serEto = SerializationTools::ser_eto(eto);
  ExecutableTransferObject deserEto = SerializationTools::parse_eto(serEto);
  EXPECT_TRUE(!serEto.empty());
}

<<<<<<< HEAD
/* Test serialization for printSink  */
TEST_F(SerializationToolsTest, serialize_deserialize_packetHeader) {
    PacketHeader pH(5, 5, "testId");
    string serPh = SerializationTools::serPacketHeader(pH);
    PacketHeader deserPh = SerializationTools::parsePacketHeader(serPh);
    EXPECT_EQ(pH, deserPh);
}
=======
TEST_F(SerializationToolsTest, serialize_deserialize_executabletransferobject_EXDRA_SCHEMA) {
  InputQuery &query = InputQuery::from(stream)
      .filter(stream["value"] > 42)
      .print(std::cout);
  OperatorPtr op = query.getRoot();

  DataSourcePtr zmqSource = createZmqSource(schema, "test", 4711);
  DataSinkPtr sink = std::make_shared<PrintSink>(std::cout);
  vector<DataSourcePtr> sources{zmqSource};
  vector<DataSinkPtr> destinations{sink};

  Schema schemaExdra = Schema::create().addField(
        "type", createArrayDataType(BasicType::CHAR, 30)).addField(
        "metadata.generated", BasicType::UINT64).addField(
        "metadata.title", createArrayDataType(BasicType::CHAR, 50)).addField(
        "metadata.id", createArrayDataType(BasicType::CHAR, 50)).addField(
        "features.type", createArrayDataType(BasicType::CHAR, 50)).addField(
        "features.properties.capacity", BasicType::UINT64).addField(
        "features.properties.efficiency", BasicType::FLOAT32).addField(
        "features.properties.mag", BasicType::FLOAT32).addField(
        "features.properties.time", BasicType::FLOAT32).addField(
        "features.properties.updated", BasicType::UINT64).addField(
        "features.properties.type", createArrayDataType(BasicType::CHAR, 50))
        .addField("features.geometry.type",
                  createArrayDataType(BasicType::CHAR, 50)).addField(
        "features.geometry.coordinates.longitude", BasicType::FLOAT32).addField(
        "features.geometry.coordinates.latitude", BasicType::FLOAT32).addField(
        "features.eventId ", createArrayDataType(BasicType::CHAR, 50))
        ;

  ExecutableTransferObject eto = ExecutableTransferObject("example-desc", schemaExdra, sources, destinations, op);

  string serEto = SerializationTools::ser_eto(eto);
  ExecutableTransferObject deserEto = SerializationTools::parse_eto(serEto);
  EXPECT_TRUE(!serEto.empty());
}
>>>>>>> 229a3b62
<|MERGE_RESOLUTION|>--- conflicted
+++ resolved
@@ -145,15 +145,6 @@
   EXPECT_TRUE(!serEto.empty());
 }
 
-<<<<<<< HEAD
-/* Test serialization for printSink  */
-TEST_F(SerializationToolsTest, serialize_deserialize_packetHeader) {
-    PacketHeader pH(5, 5, "testId");
-    string serPh = SerializationTools::serPacketHeader(pH);
-    PacketHeader deserPh = SerializationTools::parsePacketHeader(serPh);
-    EXPECT_EQ(pH, deserPh);
-}
-=======
 TEST_F(SerializationToolsTest, serialize_deserialize_executabletransferobject_EXDRA_SCHEMA) {
   InputQuery &query = InputQuery::from(stream)
       .filter(stream["value"] > 42)
@@ -190,4 +181,11 @@
   ExecutableTransferObject deserEto = SerializationTools::parse_eto(serEto);
   EXPECT_TRUE(!serEto.empty());
 }
->>>>>>> 229a3b62
+
+/* Test serialization for printSink  */
+TEST_F(SerializationToolsTest, serialize_deserialize_packetHeader) {
+    PacketHeader pH(5, 5, "testId");
+    string serPh = SerializationTools::serPacketHeader(pH);
+    PacketHeader deserPh = SerializationTools::parsePacketHeader(serPh);
+    EXPECT_EQ(pH, deserPh);
+}
