#include "gtest/gtest.h"
#include <cassert>
#include <chrono>
#include <iostream>

#include <Core/DataTypes.hpp>

#include <CodeGen/HandCodedQueryExecutionPlan.hpp>
#include <Core/TupleBuffer.hpp>

#include <Runtime/DataSource.hpp>
#include <Runtime/Window.hpp>
#include <Runtime/YSBWindow.hpp>

#include <Runtime/Dispatcher.hpp>
#include <Runtime/ThreadPool.hpp>
#include <Runtime/YSBGeneratorSource.hpp>
#include <Util/Logger.hpp>
#include <boost/program_options.hpp>
#include <cstring>
#include <memory>
#include <signal.h>
#include <stdio.h>

namespace iotdb {

typedef uint64_t Timestamp;
using NanoSeconds = std::chrono::nanoseconds;
using Clock = std::chrono::high_resolution_clock;

Timestamp getTimestamp() { return std::chrono::duration_cast<NanoSeconds>(Clock::now().time_since_epoch()).count(); }

struct __attribute__((packed)) ysbRecord {
    uint8_t user_id[16];
    uint8_t page_id[16];
    uint8_t campaign_id[16];
    char event_type[9];
    char ad_type[9];
    int64_t current_ms;
    uint32_t ip;

    ysbRecord()
    {
        event_type[0] = '-'; // invalid record
        current_ms = 0;
        ip = 0;
    }

    ysbRecord(const ysbRecord& rhs)
    {
        memcpy(&user_id, &rhs.user_id, 16);
        memcpy(&page_id, &rhs.page_id, 16);
        memcpy(&campaign_id, &rhs.campaign_id, 16);
        memcpy(&event_type, &rhs.event_type, 9);
        memcpy(&ad_type, &rhs.ad_type, 9);
        current_ms = rhs.current_ms;
        ip = rhs.current_ms;
    }

}; // size 78 bytes

class YSB_SingleNode_PerformanceTest : public HandCodedQueryExecutionPlan {
  public:
    uint64_t count;
    uint64_t sum;

    YSB_SingleNode_PerformanceTest() : HandCodedQueryExecutionPlan(), count(0), sum(0) {}

    bool firstPipelineStage(const TupleBuffer&) { return false; }

    union tempHash {
        uint64_t value;
        char buffer[8];
    };

    bool executeStage(uint32_t pipeline_stage_id, const TupleBufferPtr buf)
    {
        ysbRecord* tuples = (ysbRecord*)buf->buffer;
        size_t lastTimeStamp = time(NULL);
        size_t current_window = 0;
        char key[] = "view";
        size_t windowSizeInSec = 1;
        size_t campaingCnt = 10;
        YSBWindow* window = (YSBWindow*)this->getWindows()[0].get();
        std::atomic<size_t>** hashTable = window->getHashTable();
        for (size_t i = 0; i < buf->num_tuples; i++) {
            if (strcmp(key, tuples[i].event_type) != 0) {
                continue;
            }
            size_t timeStamp = time(NULL);

            if (lastTimeStamp != timeStamp && timeStamp % windowSizeInSec == 0) {
                // increment to new window
                if (current_window == 0)
                    current_window = 1;
                else
                    current_window = 0;

                if (hashTable[current_window][campaingCnt] != timeStamp) {
                    atomic_store(&hashTable[current_window][campaingCnt], timeStamp);
                    //					window->print();
                    std::fill(hashTable[current_window], hashTable[current_window] + campaingCnt, 0);
                    // memset(myarray, 0, N*sizeof(*myarray)); // TODO: is it faster?
                }

                // TODO: add output result
                lastTimeStamp = timeStamp;
            }

            // consume one tuple
            tempHash hashValue;
            hashValue.value = *(((uint64_t*)tuples[i].campaign_id) + 1);
            uint64_t bucketPos = (hashValue.value * 789 + 321) % campaingCnt;
            atomic_fetch_add(&hashTable[current_window][bucketPos], size_t(1));
        }
        IOTDB_DEBUG("task " << this << " finished processing")
    }
};
typedef std::shared_ptr<YSB_SingleNode_PerformanceTest> YSB_SingleNode_PerformanceTestPtr;

int test(size_t toProcessedBuffers, size_t threadCnt, size_t campaignCnt, size_t sourceCnt)
{
    return 0;
    YSB_SingleNode_PerformanceTestPtr qep(new YSB_SingleNode_PerformanceTest());

<<<<<<< HEAD
int test(size_t toProcessedBuffers, size_t threadCnt, size_t campaignCnt, size_t sourceCnt) {
	return 0;
	YSB_SingleNode_PerformanceTestPtr qep(new YSB_SingleNode_PerformanceTest());

	std::vector<DataSourcePtr> sources;
	for(size_t i = 0; i < sourceCnt; i++)
	{
		sources.push_back(createYSBSource(toProcessedBuffers,campaignCnt, /*pregen*/ true));
		qep->addDataSource(sources[i]);
	}

	WindowPtr window = createTestWindow(campaignCnt,1);
	qep->addWindow(window);

	Dispatcher::instance().registerQuery(qep);

	ThreadPool::instance().setNumberOfThreads(threadCnt);

	Timestamp start = getTimestamp();
	ThreadPool::instance().start(1);

	size_t endedRuns = 0;
	while(sourceCnt != endedRuns){
		endedRuns = 0;
		for(size_t i = 0; i < sourceCnt; i++)
		{
			if(!sources[i]->isRunning())
			{
				endedRuns++;
			}
		}
//		std::cout << "----- processing current res is:-----" << std::endl;
//		std::cout << "Waiting 1 seconds " << std::endl;
//		std::this_thread::sleep_for(std::chrono::seconds(1));
	}
	Timestamp end = getTimestamp();
	double elapsed_time = double(end - start) / (1024 * 1024 * 1024);

	size_t processCnt = 0;
	for(size_t i = 0; i < sourceCnt; i++)
	{
		processCnt += sources[i]->getNumberOfGeneratedTuples();
	}

	std::cout << "time=" << elapsed_time << " rec/sec=" << processCnt/elapsed_time
			<< " Processed Buffers=" << toProcessedBuffers
			<< " Processed tuples=" << processCnt
			<< " threads=" << threadCnt
			<< " campaigns="<< campaignCnt
			<< " sources=" << sourceCnt
			<< std::endl;

	ThreadPool::instance().stop();

	Dispatcher::instance().printStatistics(qep);
	Dispatcher::instance().deregisterQuery(qep);
}
} // namespace iotdb
=======
    std::vector<DataSourcePtr> sources;
    for (size_t i = 0; i < sourceCnt; i++) {
        sources.push_back(createYSBSource(toProcessedBuffers, campaignCnt, /*pregen*/ true));
        qep->addDataSource(sources[i]);
    }
>>>>>>> bcc72629

    WindowPtr window = createTestWindow(campaignCnt);
    qep->addWindow(window);

    Dispatcher::instance().registerQuery(qep);

    ThreadPool::instance().setNumberOfThreads(threadCnt);

    Timestamp start = getTimestamp();
    ThreadPool::instance().start(1);

    size_t endedRuns = 0;
    while (sourceCnt != endedRuns) {
        endedRuns = 0;
        for (size_t i = 0; i < sourceCnt; i++) {
            if (!sources[i]->isRunning()) {
                endedRuns++;
            }
        }
        //		std::cout << "----- processing current res is:-----" << std::endl;
        //		std::cout << "Waiting 1 seconds " << std::endl;
        //		std::this_thread::sleep_for(std::chrono::seconds(1));
    }
    Timestamp end = getTimestamp();
    double elapsed_time = double(end - start) / (1024 * 1024 * 1024);

    size_t processCnt = 0;
    for (size_t i = 0; i < sourceCnt; i++) {
        processCnt += sources[i]->getNumberOfGeneratedTuples();
    }

    std::cout << "time=" << elapsed_time << " rec/sec=" << processCnt / elapsed_time
              << " Processed Buffers=" << toProcessedBuffers << " Processed tuples=" << processCnt
              << " threads=" << threadCnt << " campaigns=" << campaignCnt << " sources=" << sourceCnt << std::endl;

    ThreadPool::instance().stop();

    Dispatcher::instance().printStatistics(qep);
    Dispatcher::instance().deregisterQuery(qep);
}
} // namespace iotdb

void setupLogging()
{
    // create PatternLayout
    log4cxx::LayoutPtr layoutPtr(new log4cxx::PatternLayout("%d{MMM dd yyyy HH:mm:ss} %c:%L [%-5t] [%p] : %m%n"));

    // create FileAppender
    LOG4CXX_DECODE_CHAR(fileName, "iotdb.log");
    log4cxx::FileAppenderPtr file(new log4cxx::FileAppender(layoutPtr, fileName));

    // create ConsoleAppender
    log4cxx::ConsoleAppenderPtr console(new log4cxx::ConsoleAppender(layoutPtr));

    // set log level
    // logger->setLevel(log4cxx::Level::getTrace());
    //	logger->setLevel(log4cxx::Level::getDebug());
    logger->setLevel(log4cxx::Level::getInfo());
    //	logger->setLevel(log4cxx::Level::getWarn());
    // logger->setLevel(log4cxx::Level::getError());
    //	logger->setLevel(log4cxx::Level::getFatal());

    // add appenders and other will inherit the settings
    logger->addAppender(file);
    logger->addAppender(console);
}

int main(int argc, const char* argv[])
{

    setupLogging();
    iotdb::Dispatcher::instance();

    namespace po = boost::program_options;
    po::options_description desc("Options");
    size_t numBuffers = 1;
    size_t numThreads = 1;
    size_t numCampaings = 1;
    size_t numSources = 1;
    size_t bufferSizeInByte = 4096;

    desc.add_options()("help", "Print help messages")(
        "numBuffers", po::value<uint64_t>(&numBuffers)->default_value(numBuffers), "The number of buffers")(
        "numThreads", po::value<uint64_t>(&numThreads)->default_value(numThreads), "The number of threads")(
        "numCampaings", po::value<uint64_t>(&numCampaings)->default_value(numCampaings), "The number of campaings")(
        "numSources", po::value<uint64_t>(&numSources)->default_value(numSources), "The number of sources")(
        "bufferSizeInByte", po::value<uint64_t>(&bufferSizeInByte)->default_value(bufferSizeInByte),
        "Buffersize in Byte");

    po::variables_map vm;
    po::store(po::command_line_parser(argc, argv).options(desc).run(), vm);
    po::notify(vm);

    if (vm.count("help")) {
        std::cout << "Basic Command Line Parameter " << std::endl << desc << std::endl;
        return 0;
    }

    std::cout << "Settings: "
              << "\nnumBuffers: " << numBuffers << "\nnumThreads: " << numThreads << "\nnumCampaings: " << numCampaings
              << "\nnumSources: " << numSources << "\nBufferSizeInBytes: " << bufferSizeInByte
              << "\nnumTuplesPerBuffer: " << bufferSizeInByte / sizeof(iotdb::ysbRecord) << std::endl;

    iotdb::BufferManager::instance().setBufferSize(bufferSizeInByte);

    iotdb::test(numBuffers, numThreads, numCampaings, numSources);

    return 0;
}<|MERGE_RESOLUTION|>--- conflicted
+++ resolved
@@ -118,12 +118,6 @@
 };
 typedef std::shared_ptr<YSB_SingleNode_PerformanceTest> YSB_SingleNode_PerformanceTestPtr;
 
-int test(size_t toProcessedBuffers, size_t threadCnt, size_t campaignCnt, size_t sourceCnt)
-{
-    return 0;
-    YSB_SingleNode_PerformanceTestPtr qep(new YSB_SingleNode_PerformanceTest());
-
-<<<<<<< HEAD
 int test(size_t toProcessedBuffers, size_t threadCnt, size_t campaignCnt, size_t sourceCnt) {
 	return 0;
 	YSB_SingleNode_PerformanceTestPtr qep(new YSB_SingleNode_PerformanceTest());
@@ -181,54 +175,7 @@
 	Dispatcher::instance().printStatistics(qep);
 	Dispatcher::instance().deregisterQuery(qep);
 }
-} // namespace iotdb
-=======
-    std::vector<DataSourcePtr> sources;
-    for (size_t i = 0; i < sourceCnt; i++) {
-        sources.push_back(createYSBSource(toProcessedBuffers, campaignCnt, /*pregen*/ true));
-        qep->addDataSource(sources[i]);
-    }
->>>>>>> bcc72629
-
-    WindowPtr window = createTestWindow(campaignCnt);
-    qep->addWindow(window);
-
-    Dispatcher::instance().registerQuery(qep);
-
-    ThreadPool::instance().setNumberOfThreads(threadCnt);
-
-    Timestamp start = getTimestamp();
-    ThreadPool::instance().start(1);
-
-    size_t endedRuns = 0;
-    while (sourceCnt != endedRuns) {
-        endedRuns = 0;
-        for (size_t i = 0; i < sourceCnt; i++) {
-            if (!sources[i]->isRunning()) {
-                endedRuns++;
-            }
-        }
-        //		std::cout << "----- processing current res is:-----" << std::endl;
-        //		std::cout << "Waiting 1 seconds " << std::endl;
-        //		std::this_thread::sleep_for(std::chrono::seconds(1));
-    }
-    Timestamp end = getTimestamp();
-    double elapsed_time = double(end - start) / (1024 * 1024 * 1024);
-
-    size_t processCnt = 0;
-    for (size_t i = 0; i < sourceCnt; i++) {
-        processCnt += sources[i]->getNumberOfGeneratedTuples();
-    }
-
-    std::cout << "time=" << elapsed_time << " rec/sec=" << processCnt / elapsed_time
-              << " Processed Buffers=" << toProcessedBuffers << " Processed tuples=" << processCnt
-              << " threads=" << threadCnt << " campaigns=" << campaignCnt << " sources=" << sourceCnt << std::endl;
-
-    ThreadPool::instance().stop();
-
-    Dispatcher::instance().printStatistics(qep);
-    Dispatcher::instance().deregisterQuery(qep);
-}
+
 } // namespace iotdb
 
 void setupLogging()
