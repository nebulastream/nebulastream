
Programmers waste enormous amounts of time thinking about, or worrying about,
    the speed of noncritical parts of their programs,
    and these attempts at efficiency actually have a strong negative impact when debugging and
            maintenance are considered.We should forget about small efficiencies,
    say about 97 %
        of the time
    : premature optimization is the root of all evil.Yet we should not pass up our opportunities in that critical 3 %
            .

            Variant in Knuth,
<<<<<<< HEAD
    "Structured Programming with Goto Statements".Computing Surveys 6 : 4(December 1974), pp .261–301, §1.
=======
    "Structured Programming with Goto Statements".Computing Surveys 6 : 4(December 1974), pp.261–301, §1.
>>>>>>> b901532d
<|MERGE_RESOLUTION|>--- conflicted
+++ resolved
@@ -1,16 +1,8 @@
 
 Programmers waste enormous amounts of time thinking about, or worrying about,
     the speed of noncritical parts of their programs,
-    and these attempts at efficiency actually have a strong negative impact when debugging and
-            maintenance are considered.We should forget about small efficiencies,
-    say about 97 %
-        of the time
-    : premature optimization is the root of all evil.Yet we should not pass up our opportunities in that critical 3 %
-            .
+    and these attempts at efficiency actually have a strong negative impact when debugging and maintenance are considered.
+    We should forget about small efficiencies, say about 97% of the time: premature optimization is the root of all evil.
+    Yet we should not pass up our opportunities in that critical 3%.
 
-            Variant in Knuth,
-<<<<<<< HEAD
-    "Structured Programming with Goto Statements".Computing Surveys 6 : 4(December 1974), pp .261–301, §1.
-=======
-    "Structured Programming with Goto Statements".Computing Surveys 6 : 4(December 1974), pp.261–301, §1.
->>>>>>> b901532d
+Variant in Knuth, "Structured Programming with Goto Statements". Computing Surveys 6:4 (December 1974), pp. 261–301, §1.