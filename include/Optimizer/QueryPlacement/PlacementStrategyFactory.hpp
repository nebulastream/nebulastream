/*
    Copyright (C) 2020 by the NebulaStream project (https://nebula.stream)

    Licensed under the Apache License, Version 2.0 (the "License");
    you may not use this file except in compliance with the License.
    You may obtain a copy of the License at

        https://www.apache.org/licenses/LICENSE-2.0

    Unless required by applicable law or agreed to in writing, software
    distributed under the License is distributed on an "AS IS" BASIS,
    WITHOUT WARRANTIES OR CONDITIONS OF ANY KIND, either express or implied.
    See the License for the specific language governing permissions and
    limitations under the License.
*/

#ifndef NES_PLACEMENTSTRATEGYFACTORY_HPP
#define NES_PLACEMENTSTRATEGYFACTORY_HPP

#include <map>
#include <memory>

namespace NES {

class Topology;
using TopologyPtr = std::shared_ptr<Topology>;

class StreamCatalog;
using StreamCatalogPtr = std::shared_ptr<StreamCatalog>;

class GlobalExecutionPlan;
using GlobalExecutionPlanPtr = std::shared_ptr<GlobalExecutionPlan>;
}// namespace NES

namespace NES::Optimizer {

enum NESPlacementStrategyType {
    TopDown,
    BottomUp,
    IFCOP,
    GeneticAlgorithm,
    // FIXME: enable them with issue #755
    LowLatency,
    HighThroughput,
    MinimumResourceConsumption,
    MinimumEnergyConsumption,
    HighAvailability
};

static std::map<std::string, NESPlacementStrategyType> stringToPlacementStrategyType{
    {"BottomUp", BottomUp},
    {"TopDown", TopDown},
<<<<<<< HEAD
    {"IFCOP", IFCOP},
<<<<<<< HEAD
=======
    {"GeneticAlgorithm", GeneticAlgorithm},
>>>>>>> [#1965] WIP Genetic Algorithm Strategy
=======
    {"GeneticAlgorithm", GeneticAlgorithm},
>>>>>>> ab704d81
    // FIXME: enable them with issue #755
    //    {"Latency", LowLatency},
    //    {"HighThroughput", HighThroughput},
    //    {"MinimumResourceConsumption", MinimumResourceConsumption},
    //    {"MinimumEnergyConsumption", MinimumEnergyConsumption},
    //    {"HighAvailability", HighAvailability},
};

class TypeInferencePhase;
using TypeInferencePhasePtr = std::shared_ptr<TypeInferencePhase>;

class BasePlacementStrategy;
using BasePlacementStrategyPtr = std::shared_ptr<BasePlacementStrategy>;

class PlacementStrategyFactory {

  public:
    /**
     * @brief Factory method returning different kind of optimizer.
     * @param strategyName : name of the strategy
     * @param topology : topology information
     * @param globalExecutionPlan : global execution plan to be updated
     * @param typeInferencePhase : type inference phase instance
     * @param streamCatalog : stream catalog
     * @return instance of type BaseOptimizer
     */
    static std::unique_ptr<BasePlacementStrategy> getStrategy(const std::string& strategyName,
                                                              const GlobalExecutionPlanPtr& globalExecutionPlan,
                                                              const TopologyPtr& topology,
                                                              const TypeInferencePhasePtr& typeInferencePhase,
                                                              const StreamCatalogPtr& streamCatalog);
};
}// namespace NES::Optimizer
#endif//NES_PLACEMENTSTRATEGYFACTORY_HPP<|MERGE_RESOLUTION|>--- conflicted
+++ resolved
@@ -50,15 +50,8 @@
 static std::map<std::string, NESPlacementStrategyType> stringToPlacementStrategyType{
     {"BottomUp", BottomUp},
     {"TopDown", TopDown},
-<<<<<<< HEAD
     {"IFCOP", IFCOP},
-<<<<<<< HEAD
-=======
     {"GeneticAlgorithm", GeneticAlgorithm},
->>>>>>> [#1965] WIP Genetic Algorithm Strategy
-=======
-    {"GeneticAlgorithm", GeneticAlgorithm},
->>>>>>> ab704d81
     // FIXME: enable them with issue #755
     //    {"Latency", LowLatency},
     //    {"HighThroughput", HighThroughput},
