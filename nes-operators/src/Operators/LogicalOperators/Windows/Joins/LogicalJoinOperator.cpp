/*
    Licensed under the Apache License, Version 2.0 (the "License");
    you may not use this file except in compliance with the License.
    You may obtain a copy of the License at

        https://www.apache.org/licenses/LICENSE-2.0

    Unless required by applicable law or agreed to in writing, software
    distributed under the License is distributed on an "AS IS" BASIS,
    WITHOUT WARRANTIES OR CONDITIONS OF ANY KIND, either express or implied.
    See the License for the specific language governing permissions and
    limitations under the License.
*/

#include <unordered_set>
#include <utility>
#include <API/AttributeField.hpp>
#include <API/Schema.hpp>
#include <Functions/LogicalFunctions/NodeFunctionEquals.hpp>
#include <Functions/NodeFunctionBinary.hpp>
#include <Functions/NodeFunctionFieldAccess.hpp>
#include <Nodes/Iterators/BreadthFirstNodeIterator.hpp>
#include <Operators/LogicalOperators/Windows/Joins/LogicalJoinDescriptor.hpp>
#include <Operators/LogicalOperators/Windows/Joins/LogicalJoinOperator.hpp>
#include <Types/TimeBasedWindowType.hpp>
#include <Util/Common.hpp>
#include <Util/Logger/Logger.hpp>
#include <ErrorHandling.hpp>
#include <Common/DataTypes/BasicTypes.hpp>

namespace NES
{

LogicalJoinOperator::LogicalJoinOperator(Join::LogicalJoinDescriptorPtr joinDefinition, OperatorId id, OriginId originId)
    : Operator(id), LogicalBinaryOperator(id), OriginIdAssignmentOperator(id, originId), joinDefinition(std::move(joinDefinition))
{
}

bool LogicalJoinOperator::isIdentical(NodePtr const& rhs) const
{
    return equal(rhs) && NES::Util::as<LogicalJoinOperator>(rhs)->getId() == id;
}

std::string LogicalJoinOperator::toString() const
{
    return fmt::format(
        "Join({}, windowType = {}, joinFunction = {})",
        id,
        joinDefinition->getWindowType()->toString(),
        *joinDefinition->getJoinFunction());
}

Join::LogicalJoinDescriptorPtr LogicalJoinOperator::getJoinDefinition() const
{
    return joinDefinition;
}

bool LogicalJoinOperator::inferSchema()
{
    if (!LogicalBinaryOperator::inferSchema())
    {
        return false;
    }

    ///validate that only two different type of schema were present
    if (distinctSchemas.size() != 2)
    {
        throw CannotInferSchema("Found {} distinct schemas but expected 2 distinct schemas", distinctSchemas.size());
    }

    ///reset left and right schema
    leftInputSchema->clear();
    rightInputSchema->clear();

    /// Finds the join schema that contains the joinKey and copies the fields to the input schema, if found
    auto findSchemaInDistinctSchemas = [&](NodeFunctionFieldAccess& joinKey, const SchemaPtr& inputSchema)
    {
        for (auto& distinctSchema : distinctSchemas)
        {
            const auto& joinKeyName = joinKey.getFieldName();
            if (const auto attributeField = distinctSchema->getFieldByName(joinKeyName); attributeField.has_value())
            {
                /// If we have not copied the fields from the schema, copy them for the first time
                if (inputSchema->getSchemaSizeInBytes() == 0)
                {
                    inputSchema->copyFields(distinctSchema);
                }
                joinKey.inferStamp(inputSchema);
                return true;
            }
        }
        return false;
    };

    NES_DEBUG("LogicalJoinOperator: Iterate over all NodeFunction to check if join field is in schema.");
    /// Maintain a list of visited nodes as there are multiple root nodes
    std::unordered_set<std::shared_ptr<NodeFunctionBinary>> visitedFunctions;
    auto bfsIterator = BreadthFirstNodeIterator(joinDefinition->getJoinFunction());
    for (auto itr = bfsIterator.begin(); itr != BreadthFirstNodeIterator::end(); ++itr)
    {
        if (NES::Util::instanceOf<NodeFunctionBinary>(*itr))
        {
            auto visitingOp = NES::Util::as<NodeFunctionBinary>(*itr);
            if (not visitedFunctions.contains(visitingOp))
            {
                visitedFunctions.insert(visitingOp);
                if (!Util::instanceOf<NodeFunctionBinary>(Util::as<NodeFunctionBinary>(*itr)->getLeft()))
                {
                    ///Find the schema for left and right join key
                    const auto leftJoinKey = Util::as<NodeFunctionFieldAccess>(Util::as<NodeFunctionBinary>(*itr)->getLeft());
                    const auto leftJoinKeyName = leftJoinKey->getFieldName();
                    const auto foundLeftKey = findSchemaInDistinctSchemas(*leftJoinKey, leftInputSchema);
                    if (!foundLeftKey)
                    {
                        throw CannotInferSchema("unable to find left join key \"{}\" in schemas", leftJoinKeyName);
                    }
                    const auto rightJoinKey = Util::as<NodeFunctionFieldAccess>(Util::as<NodeFunctionBinary>(*itr)->getRight());
                    const auto rightJoinKeyName = rightJoinKey->getFieldName();
                    const auto foundRightKey = findSchemaInDistinctSchemas(*rightJoinKey, rightInputSchema);
                    if (!foundRightKey)
                    {
                        throw CannotInferSchema("unable to find right join key \"{}\" in schemas", rightJoinKeyName);
                    }
                    NES_DEBUG("LogicalJoinOperator: Inserting operator in collection of already visited node.");
                    visitedFunctions.insert(visitingOp);
                }
            }
        }
    }
    /// Clearing now the distinct schemas
    distinctSchemas.clear();

    /// Checking if left and right input schema are not empty and are not equal
    if (leftInputSchema->getSchemaSizeInBytes() == 0)
    {
        throw CannotInferSchema("left schema is empty");
    }
    if (rightInputSchema->getSchemaSizeInBytes() == 0)
    {
        throw CannotInferSchema("right schema is empty");
    }
    if (*rightInputSchema == *leftInputSchema)
    {
        throw CannotInferSchema("found both left and right input schema to be same.");
    }

    ///Infer stamp of window definition
    const auto windowType = Util::as<Windowing::TimeBasedWindowType>(joinDefinition->getWindowType());
    windowType->inferStamp(leftInputSchema);

    ///Reset output schema and add fields from left and right input schema
    outputSchema->clear();
    const auto& sourceNameLeft = leftInputSchema->getQualifierNameForSystemGeneratedFields();
    const auto& sourceNameRight = rightInputSchema->getQualifierNameForSystemGeneratedFields();
    const auto& newQualifierForSystemField = sourceNameLeft + sourceNameRight;

    windowStartFieldName = newQualifierForSystemField + "$start";
    windowEndFieldName = newQualifierForSystemField + "$end";
    outputSchema->addField(windowStartFieldName, BasicType::UINT64);
    outputSchema->addField(windowEndFieldName, BasicType::UINT64);

    /// create dynamic fields to store all fields from left and right sources
    for (const auto& field : *leftInputSchema)
    {
        outputSchema->addField(field->getName(), field->getDataType());
    }

    for (const auto& field : *rightInputSchema)
    {
        outputSchema->addField(field->getName(), field->getDataType());
    }

    NES_DEBUG("LeftInput schema for join={}", leftInputSchema->toString());
    NES_DEBUG("RightInput schema for join={}", rightInputSchema->toString());
    NES_DEBUG("Output schema for join={}", outputSchema->toString());
    joinDefinition->updateOutputDefinition(outputSchema);
    joinDefinition->updateSourceTypes(leftInputSchema, rightInputSchema);
    return true;
}

std::shared_ptr<Operator> LogicalJoinOperator::copy()
{
    auto copy = std::make_shared<LogicalJoinOperator>(joinDefinition, id);
    copy->setLeftInputOriginIds(leftInputOriginIds);
    copy->setRightInputOriginIds(rightInputOriginIds);
    copy->setLeftInputSchema(leftInputSchema);
    copy->setRightInputSchema(rightInputSchema);
    copy->setOutputSchema(outputSchema);
    copy->setZ3Signature(z3Signature);
    copy->setHashBasedSignature(hashBasedSignature);
    copy->setOriginId(originId);
    copy->windowStartFieldName = windowStartFieldName;
    copy->windowEndFieldName = windowEndFieldName;
    copy->setOperatorState(operatorState);
    for (const auto& [key, value] : properties)
    {
        copy->addProperty(key, value);
    }
    return copy;
}

bool LogicalJoinOperator::equal(NodePtr const& rhs) const
{
    if (NES::Util::instanceOf<LogicalJoinOperator>(rhs))
    {
        const auto rhsJoin = NES::Util::as<LogicalJoinOperator>(rhs);
        return joinDefinition->getWindowType()->equal(rhsJoin->joinDefinition->getWindowType())
            && joinDefinition->getJoinFunction()->equal(rhsJoin->joinDefinition->getJoinFunction())
            && (*joinDefinition->getOutputSchema() == *rhsJoin->joinDefinition->getOutputSchema())
            && (*joinDefinition->getRightSourceType() == *rhsJoin->joinDefinition->getRightSourceType())
            && (*joinDefinition->getLeftSourceType() == *rhsJoin->joinDefinition->getLeftSourceType());
    }
    return false;
}

void LogicalJoinOperator::inferStringSignature()
{
    std::shared_ptr<Operator> operatorNode = NES::Util::as<Operator>(shared_from_this());
<<<<<<< HEAD
    NES_TRACE("LogicalJoinOperator: Inferring String signature for {}", *operatorNode);
    NES_ASSERT(!children.empty() && children.size() == 2, "LogicalJoinOperator: Join should have 2 children.");
=======
    NES_TRACE("Inferring String signature for {}", *operatorNode);
    PRECONDITION(children.size() == 2, "Join should have 2 children, but got: {}", children.size());
>>>>>>> 3fe712a2
    ///Infer query signatures for child operators
    for (const auto& child : children)
    {
        const LogicalOperatorPtr childOperator = NES::Util::as<LogicalOperator>(child);
        childOperator->inferStringSignature();
    }

    std::stringstream signatureStream;
    signatureStream << "WINDOW-DEFINITION=" << joinDefinition->getWindowType()->toString() << ",";

    auto rightChildSignature = NES::Util::as<LogicalOperator>(children[0])->getHashBasedSignature();
    auto leftChildSignature = NES::Util::as<LogicalOperator>(children[1])->getHashBasedSignature();
    signatureStream << *rightChildSignature.begin()->second.begin() + ").";
    signatureStream << *leftChildSignature.begin()->second.begin();

    ///Update the signature
    auto hashCode = hashGenerator(signatureStream.str());
    hashBasedSignature[hashCode] = {signatureStream.str()};
}

std::vector<OriginId> LogicalJoinOperator::getOutputOriginIds() const
{
    return OriginIdAssignmentOperator::getOutputOriginIds();
}

void LogicalJoinOperator::setOriginId(OriginId originId)
{
    OriginIdAssignmentOperator::setOriginId(originId);
    joinDefinition->setOriginId(originId);
}

const NodeFunctionPtr LogicalJoinOperator::getJoinFunction() const
{
    return joinDefinition->getJoinFunction();
}

const std::string& LogicalJoinOperator::getWindowStartFieldName() const
{
    return windowStartFieldName;
}

const std::string& LogicalJoinOperator::getWindowEndFieldName() const
{
    return windowEndFieldName;
}

void LogicalJoinOperator::setWindowStartEndKeyFieldName(std::string_view windowStartFieldName, std::string_view windowEndFieldName)
{
    this->windowStartFieldName = windowStartFieldName;
    this->windowEndFieldName = windowEndFieldName;
}

}<|MERGE_RESOLUTION|>--- conflicted
+++ resolved
@@ -216,13 +216,8 @@
 void LogicalJoinOperator::inferStringSignature()
 {
     std::shared_ptr<Operator> operatorNode = NES::Util::as<Operator>(shared_from_this());
-<<<<<<< HEAD
-    NES_TRACE("LogicalJoinOperator: Inferring String signature for {}", *operatorNode);
-    NES_ASSERT(!children.empty() && children.size() == 2, "LogicalJoinOperator: Join should have 2 children.");
-=======
     NES_TRACE("Inferring String signature for {}", *operatorNode);
     PRECONDITION(children.size() == 2, "Join should have 2 children, but got: {}", children.size());
->>>>>>> 3fe712a2
     ///Infer query signatures for child operators
     for (const auto& child : children)
     {
