# Licensed under the Apache License, Version 2.0 (the "License");
# you may not use this file except in compliance with the License.
# You may obtain a copy of the License at

#    https://www.apache.org/licenses/LICENSE-2.0

# Unless required by applicable law or agreed to in writing, software
# distributed under the License is distributed on an "AS IS" BASIS,
# WITHOUT WARRANTIES OR CONDITIONS OF ANY KIND, either express or implied.
# See the License for the specific language governing permissions and
# limitations under the License.

add_source_files(nes-operators
        LogicalOperator.cpp
        LogicalFilterOperator.cpp
        LogicalProjectionOperator.cpp
        LogicalMapOperator.cpp
        LogicalInferModelOperator.cpp
        LogicalUnionOperator.cpp
        LogicalOperatorFactory.cpp
        LogicalBatchJoinOperator.cpp
        RenameSourceOperator.cpp
        LogicalBinaryOperator.cpp
        LogicalUnaryOperator.cpp
        LogicalOpenCLOperator.cpp
        LogicalLimitOperator.cpp
        LogicalBatchJoinDescriptor.cpp
<<<<<<< HEAD
        LogicalMeosOperator.cpp
        LogicalTernaryOperator.cpp
        LogicalQuaternaryOperator.cpp
=======
        LogicalIntervalJoinDescriptor.cpp
        LogicalIntervalJoinOperator.cpp
>>>>>>> cc3aa7e7
)

add_subdirectory(Sinks)
add_subdirectory(Sources)
add_subdirectory(StatisticCollection)
add_subdirectory(Watermarks)
add_subdirectory(Windows)
add_subdirectory(Network)
add_subdirectory(UDFs)<|MERGE_RESOLUTION|>--- conflicted
+++ resolved
@@ -25,14 +25,11 @@
         LogicalOpenCLOperator.cpp
         LogicalLimitOperator.cpp
         LogicalBatchJoinDescriptor.cpp
-<<<<<<< HEAD
         LogicalMeosOperator.cpp
         LogicalTernaryOperator.cpp
         LogicalQuaternaryOperator.cpp
-=======
         LogicalIntervalJoinDescriptor.cpp
         LogicalIntervalJoinOperator.cpp
->>>>>>> cc3aa7e7
 )
 
 add_subdirectory(Sinks)
