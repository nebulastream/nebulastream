--- conflicted
+++ resolved
@@ -55,14 +55,6 @@
     {
         return lowerConstantFunction(constantValueFunction->get());
     }
-<<<<<<< HEAD
-    if (const auto castToTypeNode = logicalFunction.tryGetAs<CastToTypeLogicalFunction>())
-    {
-        INVARIANT(childFunction.size() == 1, "CastFieldPhysicalFunction expects exact one child!");
-        return CastFieldPhysicalFunction(childFunction[0], castToTypeNode->getDataType());
-    }
-=======
->>>>>>> 774700d1
 
     /// 3. Calling the registry to create an executable function.
     PhysicalFunctionRegistryArguments executableFunctionArguments{
