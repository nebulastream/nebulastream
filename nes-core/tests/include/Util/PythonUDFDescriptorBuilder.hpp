--- conflicted
+++ resolved
@@ -57,19 +57,18 @@
     PythonUDFDescriptorBuilder& setFunctionString(const std::string& newFunctionString);
 
     /**
-<<<<<<< HEAD
+     * Set the modules to import of the Python UDF descriptor.
+     * @param modulesToImport map where key is the name of the library and value the alias if there is one
+     * @return The PythonUDFDescriptorBuilder instance.
+     */
+    PythonUDFDescriptorBuilder& setModulesToImport(const std::map<std::string, std::string> modulesToImport);
+
+    /**
      * Set the python compiler of the Python UDF descriptor.
      * @param newFunctionName name of the Python compiler.
      * @return The PythonUDFDescriptorBuilder instance.
      */
     PythonUDFDescriptorBuilder& setPythonCompiler(const std::string& pythonCompiler);
-=======
-     * Set the modules to import of the Python UDF descriptor.
-     * @param modulesToImport map where key is the name of the library and value the alias if there is one
-     * @return The PythonUDFDescriptorBuilder instance.
-     */
-    PythonUDFDescriptorBuilder& setModulesToImport(const std::map<std::string, std::string> modulesToImport);
->>>>>>> 805b6ffa
 
     /**
      * Set the input schema of the Python UDF descriptor.
@@ -94,11 +93,8 @@
   private:
     std::string functionName;
     std::string functionString;
-<<<<<<< HEAD
+    std::map<std::string, std::string> modulesToImport;
     std::string pythonCompiler;
-=======
-    std::map<std::string, std::string> modulesToImport;
->>>>>>> 805b6ffa
     SchemaPtr inputSchema;
     SchemaPtr outputSchema;
 };
