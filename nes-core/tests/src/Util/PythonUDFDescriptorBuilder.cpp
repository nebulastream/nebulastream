/*
    Licensed under the Apache License, Version 2.0 (the "License");
    you may not use this file except in compliance with the License.
    You may obtain a copy of the License at

        https://www.apache.org/licenses/LICENSE-2.0

    Unless required by applicable law or agreed to in writing, software
    distributed under the License is distributed on an "AS IS" BASIS,
    WITHOUT WARRANTIES OR CONDITIONS OF ANY KIND, either express or implied.
    See the License for the specific language governing permissions and
    limitations under the License.
*/

#include <Util/PythonUDFDescriptorBuilder.hpp>

namespace NES::Catalogs::UDF {
PythonUDFDescriptorPtr PythonUDFDescriptorBuilder::build() {
<<<<<<< HEAD
    return PythonUDFDescriptor::create(functionName, functionString, pythonCompiler, inputSchema, outputSchema);
=======
    return PythonUDFDescriptor::create(functionName, functionString, modulesToImport, inputSchema, outputSchema);
>>>>>>> 805b6ffa
}

PythonUDFDescriptorBuilder& PythonUDFDescriptorBuilder::setFunctionName(const std::string& newFunctionName) {
    this->functionName = newFunctionName;
    return *this;
}

PythonUDFDescriptorBuilder& PythonUDFDescriptorBuilder::setFunctionString(const std::string& newFunctionString) {
    this->functionString = newFunctionString;
    return *this;
}

<<<<<<< HEAD
PythonUDFDescriptorBuilder& PythonUDFDescriptorBuilder::setPythonCompiler(const std::string& newPythonCompiler) {
    this->pythonCompiler = newPythonCompiler;
    return *this;
}

=======
PythonUDFDescriptorBuilder& PythonUDFDescriptorBuilder::setModulesToImport(const std::map<std::string, std::string> newModulesToImport) {
    this->modulesToImport = newModulesToImport;
    return *this;
}


>>>>>>> 805b6ffa
PythonUDFDescriptorBuilder& PythonUDFDescriptorBuilder::setInputSchema(const SchemaPtr& newInputSchema) {
    this->inputSchema = newInputSchema;
    return *this;
}

PythonUDFDescriptorBuilder& PythonUDFDescriptorBuilder::setOutputSchema(const SchemaPtr& newOutputSchema) {
    this->outputSchema = newOutputSchema;
    return *this;
}

PythonUDFDescriptorPtr PythonUDFDescriptorBuilder::createDefaultPythonUDFDescriptor() {
    std::string functionName = "udf_function";
    std::string functionString = "def udf_function(x):\n\ty = x + 10\n\treturn y\n";
    std::string pythonCompiler = "default"; // default compiler
    SchemaPtr inputSchema = std::make_shared<Schema>()->addField("inputAttribute", DataTypeFactory::createUInt64());
    SchemaPtr outputSchema = std::make_shared<Schema>()->addField("outputAttribute", DataTypeFactory::createUInt64());
    return PythonUDFDescriptorBuilder{}
        .setFunctionName(functionName)
        .setFunctionString(functionString)
        .setPythonCompiler(pythonCompiler)
        .setInputSchema(inputSchema)
        .setOutputSchema(outputSchema)
        .build();
}

}// namespace NES::Catalogs::UDF<|MERGE_RESOLUTION|>--- conflicted
+++ resolved
@@ -16,11 +16,7 @@
 
 namespace NES::Catalogs::UDF {
 PythonUDFDescriptorPtr PythonUDFDescriptorBuilder::build() {
-<<<<<<< HEAD
-    return PythonUDFDescriptor::create(functionName, functionString, pythonCompiler, inputSchema, outputSchema);
-=======
-    return PythonUDFDescriptor::create(functionName, functionString, modulesToImport, inputSchema, outputSchema);
->>>>>>> 805b6ffa
+    return PythonUDFDescriptor::create(functionName, functionString, modulesToImport, pythonCompiler, inputSchema, outputSchema);
 }
 
 PythonUDFDescriptorBuilder& PythonUDFDescriptorBuilder::setFunctionName(const std::string& newFunctionName) {
@@ -33,20 +29,17 @@
     return *this;
 }
 
-<<<<<<< HEAD
-PythonUDFDescriptorBuilder& PythonUDFDescriptorBuilder::setPythonCompiler(const std::string& newPythonCompiler) {
-    this->pythonCompiler = newPythonCompiler;
-    return *this;
-}
-
-=======
 PythonUDFDescriptorBuilder& PythonUDFDescriptorBuilder::setModulesToImport(const std::map<std::string, std::string> newModulesToImport) {
     this->modulesToImport = newModulesToImport;
     return *this;
 }
 
 
->>>>>>> 805b6ffa
+PythonUDFDescriptorBuilder& PythonUDFDescriptorBuilder::setPythonCompiler(const std::string& newPythonCompiler) {
+    this->pythonCompiler = newPythonCompiler;
+    return *this;
+}
+
 PythonUDFDescriptorBuilder& PythonUDFDescriptorBuilder::setInputSchema(const SchemaPtr& newInputSchema) {
     this->inputSchema = newInputSchema;
     return *this;
