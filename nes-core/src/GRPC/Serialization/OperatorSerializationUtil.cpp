/*
    Licensed under the Apache License, Version 2.0 (the "License");
    you may not use this file except in compliance with the License.
    You may obtain a copy of the License at

        https://www.apache.org/licenses/LICENSE-2.0

    Unless required by applicable law or agreed to in writing, software
    distributed under the License is distributed on an "AS IS" BASIS,
    WITHOUT WARRANTIES OR CONDITIONS OF ANY KIND, either express or implied.
    See the License for the specific language governing permissions and
    limitations under the License.
*/
#include <API/AttributeField.hpp>
#include <API/Expressions/Expressions.hpp>
#include <API/Schema.hpp>
#include <GRPC/Serialization/ExpressionSerializationUtil.hpp>
#include <GRPC/Serialization/OperatorSerializationUtil.hpp>
#include <GRPC/Serialization/SchemaSerializationUtil.hpp>
#include <Nodes/Expressions/FieldAssignmentExpressionNode.hpp>
#include <Operators/LogicalOperators/BroadcastLogicalOperatorNode.hpp>
#include <Operators/LogicalOperators/FilterLogicalOperatorNode.hpp>
#include <Operators/LogicalOperators/InferModelLogicalOperatorNode.hpp>
#include <Operators/LogicalOperators/MapJavaUdfLogicalOperatorNode.hpp>
#include <Operators/LogicalOperators/MapLogicalOperatorNode.hpp>
#include <Operators/LogicalOperators/RenameSourceOperatorNode.hpp>
#include <Operators/LogicalOperators/Sinks/FileSinkDescriptor.hpp>
#include <Operators/LogicalOperators/Sinks/MaterializedViewSinkDescriptor.hpp>
#include <Operators/LogicalOperators/Sinks/MonitoringSinkDescriptor.hpp>
#include <Operators/LogicalOperators/Sinks/NetworkSinkDescriptor.hpp>
#include <Operators/LogicalOperators/Sinks/NullOutputSinkDescriptor.hpp>
#include <Operators/LogicalOperators/Sinks/PrintSinkDescriptor.hpp>
#include <Operators/LogicalOperators/Sinks/SinkDescriptor.hpp>
#include <Operators/LogicalOperators/Sinks/SinkLogicalOperatorNode.hpp>
#include <Operators/LogicalOperators/Sinks/ZmqSinkDescriptor.hpp>
#include <Operators/LogicalOperators/Sources/BinarySourceDescriptor.hpp>
#include <Operators/LogicalOperators/Sources/CsvSourceDescriptor.hpp>
#include <Operators/LogicalOperators/Sources/DefaultSourceDescriptor.hpp>
#include <Operators/LogicalOperators/Sources/LogicalSourceDescriptor.hpp>
#include <Operators/LogicalOperators/Sources/NetworkSourceDescriptor.hpp>
#include <Operators/LogicalOperators/Sources/SenseSourceDescriptor.hpp>
#include <Operators/LogicalOperators/Sources/SourceLogicalOperatorNode.hpp>
#include <Operators/LogicalOperators/Sources/TCPSourceDescriptor.hpp>
#include <Operators/LogicalOperators/Sources/ZmqSourceDescriptor.hpp>
#include <Operators/LogicalOperators/Sources/LoRaWANProxySourceDescriptor.hpp>
#include <Operators/LogicalOperators/UnionLogicalOperatorNode.hpp>
#include <Operators/LogicalOperators/WindowJavaUdfLogicalOperatorNode.hpp>
#include <Operators/LogicalOperators/Windowing/CentralWindowOperator.hpp>
#include <Operators/LogicalOperators/Windowing/SliceCreationOperator.hpp>
#include <Operators/LogicalOperators/Windowing/SliceMergingOperator.hpp>
#include <Operators/LogicalOperators/Windowing/WindowComputationOperator.hpp>
#include <Windowing/LogicalBatchJoinDefinition.hpp>
#include <Windowing/LogicalJoinDefinition.hpp>
#include <Windowing/LogicalWindowDefinition.hpp>

#include <Operators/OperatorNode.hpp>
#include <Plans/Query/QueryPlan.hpp>
#include <Windowing/DistributionCharacteristic.hpp>
#include <Windowing/TimeCharacteristic.hpp>
#include <Windowing/WindowAggregations/AvgAggregationDescriptor.hpp>
#include <Windowing/WindowAggregations/CountAggregationDescriptor.hpp>
#include <Windowing/WindowAggregations/MaxAggregationDescriptor.hpp>
#include <Windowing/WindowAggregations/MedianAggregationDescriptor.hpp>
#include <Windowing/WindowAggregations/MinAggregationDescriptor.hpp>
#include <Windowing/WindowAggregations/SumAggregationDescriptor.hpp>

#include <Windowing/WindowPolicies/OnBufferTriggerPolicyDescription.hpp>
#include <Windowing/WindowPolicies/OnRecordTriggerPolicyDescription.hpp>
#include <Windowing/WindowPolicies/OnTimeTriggerPolicyDescription.hpp>
#include <Windowing/WindowPolicies/OnWatermarkChangeTriggerPolicyDescription.hpp>

#include <Operators/LogicalOperators/BatchJoinLogicalOperatorNode.hpp>
#include <Operators/LogicalOperators/JoinLogicalOperatorNode.hpp>
#include <Operators/LogicalOperators/ProjectionLogicalOperatorNode.hpp>
#include <Operators/LogicalOperators/WatermarkAssignerLogicalOperatorNode.hpp>
#include <Windowing/Watermark/EventTimeWatermarkStrategyDescriptor.hpp>
#include <Windowing/Watermark/IngestionTimeWatermarkStrategyDescriptor.hpp>
#include <Windowing/WindowActions/BaseJoinActionDescriptor.hpp>
#include <Windowing/WindowActions/BaseWindowActionDescriptor.hpp>
#include <Windowing/WindowActions/CompleteAggregationTriggerActionDescriptor.hpp>
#include <Windowing/WindowActions/LazyNestLoopJoinTriggerActionDescriptor.hpp>
#include <Windowing/WindowActions/SliceAggregationTriggerActionDescriptor.hpp>
#include <Windowing/WindowTypes/SlidingWindow.hpp>
#include <Windowing/WindowTypes/ThresholdWindow.hpp>
#include <Windowing/WindowTypes/TumblingWindow.hpp>
#include <Windowing/WindowTypes/WindowType.hpp>

#include <Catalogs/Source/PhysicalSourceTypes/CSVSourceType.hpp>
#include <GRPC/Serialization/UdfSerializationUtil.hpp>
#include <Operators/LogicalOperators/CEP/IterationLogicalOperatorNode.hpp>
#include <Operators/LogicalOperators/Sinks/MQTTSinkDescriptor.hpp>
#include <Operators/LogicalOperators/Sources/MonitoringSourceDescriptor.hpp>

#include <fstream>
#ifdef ENABLE_OPC_BUILD
#include <Operators/LogicalOperators/Sinks/OPCSinkDescriptor.hpp>
#include <Operators/LogicalOperators/Sources/OPCSourceDescriptor.hpp>
#endif
#ifdef ENABLE_MQTT_BUILD
#include <Operators/LogicalOperators/Sources/MQTTSourceDescriptor.hpp>
#include <fstream>
#endif

namespace NES {

SerializableOperator OperatorSerializationUtil::serializeOperator(const OperatorNodePtr& operatorNode, bool isClientOriginated) {
    NES_TRACE("OperatorSerializationUtil:: serialize operator " << operatorNode->toString());
    SerializableOperator serializedOperator = SerializableOperator();
    if (operatorNode->instanceOf<SourceLogicalOperatorNode>()) {
        // serialize source operator
        serializeSourceOperator(*operatorNode->as<SourceLogicalOperatorNode>(), serializedOperator, isClientOriginated);

    } else if (operatorNode->instanceOf<SinkLogicalOperatorNode>()) {
        // serialize sink operator
        serializeSinkOperator(*operatorNode->as<SinkLogicalOperatorNode>(), serializedOperator);

    } else if (operatorNode->instanceOf<FilterLogicalOperatorNode>()) {
        // serialize filter operator
        serializeFilterOperator(*operatorNode->as<FilterLogicalOperatorNode>(), serializedOperator);

    } else if (operatorNode->instanceOf<ProjectionLogicalOperatorNode>()) {
        // serialize projection operator
        serializeProjectionOperator(*operatorNode->as<ProjectionLogicalOperatorNode>(), serializedOperator);

    } else if (operatorNode->instanceOf<UnionLogicalOperatorNode>()) {
        // serialize union operator
        NES_TRACE("OperatorSerializationUtil:: serialize to UnionLogicalOperatorNode");
        auto unionDetails = SerializableOperator_UnionDetails();
        serializedOperator.mutable_details()->PackFrom(unionDetails);

    } else if (operatorNode->instanceOf<BroadcastLogicalOperatorNode>()) {
        // serialize broadcast operator
        NES_TRACE("OperatorSerializationUtil:: serialize to BroadcastLogicalOperatorNode");
        auto broadcastDetails = SerializableOperator_BroadcastDetails();
        serializedOperator.mutable_details()->PackFrom(broadcastDetails);

    } else if (operatorNode->instanceOf<MapLogicalOperatorNode>()) {
        // serialize map operator
        serializeMapOperator(*operatorNode->as<MapLogicalOperatorNode>(), serializedOperator);

    } else if (operatorNode->instanceOf<InferModel::InferModelLogicalOperatorNode>()) {
#ifdef TFDEF
        // serialize infer model
        serializeInferModelOperator(*operatorNode->as<InferModel::InferModelLogicalOperatorNode>(), serializedOperator);
#endif// TFDEF

    } else if (operatorNode->instanceOf<IterationLogicalOperatorNode>()) {
        // serialize CEPIteration operator
        serializeCEPIterationOperator(*operatorNode->as<IterationLogicalOperatorNode>(), serializedOperator);

    } else if (operatorNode->instanceOf<CentralWindowOperator>()) {
        // serialize window operator
        serializeWindowOperator(*operatorNode->as<CentralWindowOperator>(), serializedOperator);

    } else if (operatorNode->instanceOf<SliceCreationOperator>()) {
        // serialize window operator
        serializeWindowOperator(*operatorNode->as<SliceCreationOperator>(), serializedOperator);

    } else if (operatorNode->instanceOf<SliceMergingOperator>()) {
        // serialize slice merging operator
        serializeWindowOperator(*operatorNode->as<SliceMergingOperator>(), serializedOperator);

    } else if (operatorNode->instanceOf<WindowComputationOperator>()) {
        // serialize window operator
        serializeWindowOperator(*operatorNode->as<WindowComputationOperator>(), serializedOperator);

    } else if (operatorNode->instanceOf<JoinLogicalOperatorNode>()) {
        // serialize streaming join operator
        serializeJoinOperator(*operatorNode->as<JoinLogicalOperatorNode>(), serializedOperator);

    } else if (operatorNode->instanceOf<Experimental::BatchJoinLogicalOperatorNode>()) {
        // serialize batch join operator
        serializeBatchJoinOperator(*operatorNode->as<Experimental::BatchJoinLogicalOperatorNode>(), serializedOperator);

    } else if (operatorNode->instanceOf<WatermarkAssignerLogicalOperatorNode>()) {
        // serialize watermarkAssigner operator
        serializeWatermarkAssignerOperator(*operatorNode->as<WatermarkAssignerLogicalOperatorNode>(), serializedOperator);

    } else if (operatorNode->instanceOf<RenameSourceOperatorNode>()) {
        // Serialize rename source operator
        NES_TRACE("OperatorSerializationUtil:: serialize to RenameSourceOperatorNode");
        auto renameDetails = SerializableOperator_RenameDetails();
        renameDetails.set_newsourcename(operatorNode->as<RenameSourceOperatorNode>()->getNewSourceName());
        serializedOperator.mutable_details()->PackFrom(renameDetails);

    } else if (operatorNode->instanceOf<MapJavaUdfLogicalOperatorNode>()) {
        // Serialize map java udf operator
        serializeMapJavaUdfOperator(*operatorNode->as<MapJavaUdfLogicalOperatorNode>(), serializedOperator);

    } else if (operatorNode->instanceOf<WindowJavaUdfLogicalOperatorNode>()) {
        // Serialize window java udf operator
        serializeWindowJavaUdfOperator(*operatorNode->as<WindowJavaUdfLogicalOperatorNode>(), serializedOperator);

    } else {
        NES_FATAL_ERROR("OperatorSerializationUtil: could not serialize this operator: " << operatorNode->toString());
    }

    // serialize input schema
    serializeInputSchema(operatorNode, serializedOperator);

    // serialize output schema
    SchemaSerializationUtil::serializeSchema(operatorNode->getOutputSchema(), serializedOperator.mutable_outputschema());

    // serialize operator id
    serializedOperator.set_operatorid(operatorNode->getId());

    // serialize and append children if the node has any
    for (const auto& child : operatorNode->getChildren()) {
        serializedOperator.add_childrenids(child->as<OperatorNode>()->getId());
    }

    // serialize and append origin id
    if (operatorNode->isBinaryOperator()) {
        auto binaryOperator = operatorNode->as<BinaryOperatorNode>();
        for (const auto& originId : binaryOperator->getLeftInputOriginIds()) {
            serializedOperator.add_leftoriginids(originId);
        }
        for (const auto& originId : binaryOperator->getRightInputOriginIds()) {
            serializedOperator.add_rightoriginids(originId);
        }
    } else if (operatorNode->isExchangeOperator()) {
        auto exchangeOperator = operatorNode->as<ExchangeOperatorNode>();
        for (const auto& originId : exchangeOperator->getOutputOriginIds()) {
            serializedOperator.add_originids(originId);
        }
    } else {
        auto unaryOperator = operatorNode->as<UnaryOperatorNode>();
        for (const auto& originId : unaryOperator->getInputOriginIds()) {
            serializedOperator.add_originids(originId);
        }
    }

    NES_TRACE("OperatorSerializationUtil:: serialize " << operatorNode->toString() << " to "
                                                       << serializedOperator.details().type_url());
    return serializedOperator;
}

OperatorNodePtr OperatorSerializationUtil::deserializeOperator(SerializableOperator serializedOperator) {
    NES_TRACE("OperatorSerializationUtil:: de-serialize " << serializedOperator.DebugString());
    auto details = serializedOperator.details();
    LogicalOperatorNodePtr operatorNode;
    if (details.Is<SerializableOperator_SourceDetails>()) {
        // de-serialize source operator
        NES_TRACE("OperatorSerializationUtil:: de-serialize to SourceLogicalOperator");
        auto serializedSourceDescriptor = SerializableOperator_SourceDetails();
        details.UnpackTo(&serializedSourceDescriptor);
        operatorNode = deserializeSourceOperator(serializedSourceDescriptor);

    } else if (details.Is<SerializableOperator_SinkDetails>()) {
        // de-serialize sink operator
        NES_TRACE("OperatorSerializationUtil:: de-serialize to SinkLogicalOperator");
        auto serializedSinkDescriptor = SerializableOperator_SinkDetails();
        details.UnpackTo(&serializedSinkDescriptor);
        operatorNode = deserializeSinkOperator(serializedSinkDescriptor);

    } else if (details.Is<SerializableOperator_FilterDetails>()) {
        // de-serialize filter operator
        NES_TRACE("OperatorSerializationUtil:: de-serialize to FilterLogicalOperator");
        auto serializedFilterOperator = SerializableOperator_FilterDetails();
        details.UnpackTo(&serializedFilterOperator);
        operatorNode = deserializeFilterOperator(serializedFilterOperator);

    } else if (details.Is<SerializableOperator_ProjectionDetails>()) {
        // de-serialize projection operator
        NES_TRACE("OperatorSerializationUtil:: de-serialize to ProjectionLogicalOperator");
        auto serializedProjectionOperator = SerializableOperator_ProjectionDetails();
        details.UnpackTo(&serializedProjectionOperator);
        operatorNode = deserializeProjectionOperator(serializedProjectionOperator);

    } else if (details.Is<SerializableOperator_CEPIterationDetails>()) {
        // de-serialize CEPIteration operator
        NES_TRACE("OperatorSerializationUtil:: de-serialize to CEPIterationLogicalOperator");
        auto serializedCEPIterationOperator = SerializableOperator_CEPIterationDetails();
        details.UnpackTo(&serializedCEPIterationOperator);
        operatorNode = deserializeCEPIterationOperator(serializedCEPIterationOperator);

    } else if (details.Is<SerializableOperator_UnionDetails>()) {
        // de-serialize union operator
        NES_TRACE("OperatorSerializationUtil:: de-serialize to UnionLogicalOperator");
        auto serializedUnionDescriptor = SerializableOperator_UnionDetails();
        details.UnpackTo(&serializedUnionDescriptor);
        operatorNode = LogicalOperatorFactory::createUnionOperator(Util::getNextOperatorId());

    } else if (details.Is<SerializableOperator_BroadcastDetails>()) {
        // de-serialize broadcast operator
        NES_TRACE("OperatorSerializationUtil:: de-serialize to BroadcastLogicalOperator");
        auto serializedBroadcastDescriptor = SerializableOperator_BroadcastDetails();
        details.UnpackTo(&serializedBroadcastDescriptor);
        // de-serialize broadcast descriptor
        operatorNode = LogicalOperatorFactory::createBroadcastOperator(Util::getNextOperatorId());

    } else if (details.Is<SerializableOperator_MapDetails>()) {
        // de-serialize map operator
        NES_TRACE("OperatorSerializationUtil:: de-serialize to MapLogicalOperator");
        auto serializedMapOperator = SerializableOperator_MapDetails();
        details.UnpackTo(&serializedMapOperator);
        operatorNode = deserializeMapOperator(serializedMapOperator);

    } else if (details.Is<SerializableOperator_InferModelDetails>()) {
#ifdef TFDEF
        // de-serialize infer model operator
        NES_TRACE("OperatorSerializationUtil:: de-serialize to InferModelLogicalOperator");
        auto serializedInferModelOperator = SerializableOperator_InferModelDetails();
        details.UnpackTo(&serializedInferModelOperator);
        operatorNode = deserializeInferModelOperator(serializedInferModelOperator);
#endif// TFDEF

    } else if (details.Is<SerializableOperator_WindowDetails>()) {
        // de-serialize window operator
        NES_TRACE("OperatorSerializationUtil:: de-serialize to WindowLogicalOperator");
        auto serializedWindowOperator = SerializableOperator_WindowDetails();
        details.UnpackTo(&serializedWindowOperator);
        auto windowNode = deserializeWindowOperator(serializedWindowOperator, Util::getNextOperatorId());
        operatorNode = windowNode;

    } else if (details.Is<SerializableOperator_JoinDetails>()) {
        // de-serialize streaming join operator
        NES_TRACE("OperatorSerializationUtil:: de-serialize to JoinLogicalOperator");
        auto serializedJoinOperator = SerializableOperator_JoinDetails();
        details.UnpackTo(&serializedJoinOperator);
        operatorNode = deserializeJoinOperator(serializedJoinOperator, Util::getNextOperatorId());

    } else if (details.Is<SerializableOperator_BatchJoinDetails>()) {
        // de-serialize batch join operator
        NES_TRACE("OperatorSerializationUtil:: de-serialize to BatchJoinLogicalOperator");
        auto serializedBatchJoinOperator = SerializableOperator_BatchJoinDetails();
        details.UnpackTo(&serializedBatchJoinOperator);
        operatorNode = deserializeBatchJoinOperator(serializedBatchJoinOperator, Util::getNextOperatorId());

    } else if (details.Is<SerializableOperator_WatermarkStrategyDetails>()) {
        // de-serialize watermark assigner operator
        NES_TRACE("OperatorSerializationUtil:: de-serialize to watermarkassigner operator");
        auto serializedWatermarkStrategyDetails = SerializableOperator_WatermarkStrategyDetails();
        details.UnpackTo(&serializedWatermarkStrategyDetails);
        operatorNode = deserializeWatermarkAssignerOperator(serializedWatermarkStrategyDetails);

    } else if (details.Is<SerializableOperator_RenameDetails>()) {
        // Deserialize rename source operator.
        NES_TRACE("OperatorSerializationUtil:: deserialize to rename source operator");
        auto renameDetails = SerializableOperator_RenameDetails();
        details.UnpackTo(&renameDetails);
        operatorNode = LogicalOperatorFactory::createRenameSourceOperator(renameDetails.newsourcename());

    } else if (details.Is<SerializableOperator_MapJavaUdfDetails>()) {
        NES_TRACE("Deserialize map Java UDF operator.");
        auto mapJavaUdfDetails = SerializableOperator_MapJavaUdfDetails();
        details.UnpackTo(&mapJavaUdfDetails);
        operatorNode = deserializeMapJavaUdfOperator(mapJavaUdfDetails);

    } else if (details.Is<SerializableOperator_JavaUdfWindowDetails>()) {
        NES_TRACE("Deserialize map Java UDF operator.");
        auto windowJavaUdfDetails = SerializableOperator_JavaUdfWindowDetails();
        details.UnpackTo(&windowJavaUdfDetails);
        operatorNode = deserializeWindowJavaUdfOperator(windowJavaUdfDetails);

    } else {
        NES_THROW_RUNTIME_ERROR("OperatorSerializationUtil: could not de-serialize this serialized operator: ");
    }

    // de-serialize operator output schema
    operatorNode->setOutputSchema(SchemaSerializationUtil::deserializeSchema(serializedOperator.outputschema()));
    // deserialize input schema
    deserializeInputSchema(operatorNode, serializedOperator);

    if (details.Is<SerializableOperator_JoinDetails>()) {
        auto joinOp = operatorNode->as<JoinLogicalOperatorNode>();
        joinOp->getJoinDefinition()->updateSourceTypes(joinOp->getLeftInputSchema(), joinOp->getRightInputSchema());
        joinOp->getJoinDefinition()->updateOutputDefinition(joinOp->getOutputSchema());
    }

    if (details.Is<SerializableOperator_BatchJoinDetails>()) {
        auto joinOp = operatorNode->as<Experimental::BatchJoinLogicalOperatorNode>();
        joinOp->getBatchJoinDefinition()->updateInputSchemas(joinOp->getLeftInputSchema(), joinOp->getRightInputSchema());
        joinOp->getBatchJoinDefinition()->updateOutputDefinition(joinOp->getOutputSchema());
    }

    // de-serialize and append origin id
    if (operatorNode->isBinaryOperator()) {
        auto binaryOperator = operatorNode->as<BinaryOperatorNode>();
        std::vector<uint64_t> leftOriginIds;
        for (const auto& originId : serializedOperator.leftoriginids()) {
            leftOriginIds.push_back(originId);
        }
        binaryOperator->setLeftInputOriginIds(leftOriginIds);
        std::vector<uint64_t> rightOriginIds;
        for (const auto& originId : serializedOperator.rightoriginids()) {
            rightOriginIds.push_back(originId);
        }
        binaryOperator->setRightInputOriginIds(rightOriginIds);
    } else if (operatorNode->isExchangeOperator()) {
        auto exchangeOperator = operatorNode->as<ExchangeOperatorNode>();
        std::vector<uint64_t> originIds;
        for (const auto& originId : serializedOperator.originids()) {
            originIds.push_back(originId);
        }
        exchangeOperator->setInputOriginIds(originIds);
    } else {
        auto unaryOperator = operatorNode->as<UnaryOperatorNode>();
        std::vector<uint64_t> originIds;
        for (const auto& originId : serializedOperator.originids()) {
            originIds.push_back(originId);
        }
        unaryOperator->setInputOriginIds(originIds);
    }
    NES_TRACE("OperatorSerializationUtil:: de-serialize " << serializedOperator.DebugString() << " to "
                                                          << operatorNode->toString());
    return operatorNode;
}

void OperatorSerializationUtil::serializeSourceOperator(const SourceLogicalOperatorNode& sourceOperator,
                                                        SerializableOperator& serializedOperator,
                                                        bool isClientOriginated) {

    NES_TRACE("OperatorSerializationUtil:: serialize to SourceLogicalOperatorNode");

    auto sourceDetails = SerializableOperator_SourceDetails();
    auto sourceDescriptor = sourceOperator.getSourceDescriptor();
    serializeSourceDescriptor(*sourceDescriptor, sourceDetails, isClientOriginated);
    sourceDetails.set_sourceoriginid(sourceOperator.getOriginId());

    serializedOperator.mutable_details()->PackFrom(sourceDetails);
}

LogicalUnaryOperatorNodePtr
OperatorSerializationUtil::deserializeSourceOperator(const SerializableOperator_SourceDetails& sourceDetails) {
    auto sourceDescriptor = deserializeSourceDescriptor(sourceDetails);
    return LogicalOperatorFactory::createSourceOperator(sourceDescriptor,
                                                        Util::getNextOperatorId(),
                                                        sourceDetails.sourceoriginid());
}

void OperatorSerializationUtil::serializeFilterOperator(const FilterLogicalOperatorNode& filterOperator,
                                                        SerializableOperator& serializedOperator) {
    NES_TRACE("OperatorSerializationUtil:: serialize to FilterLogicalOperatorNode");
    auto filterDetails = SerializableOperator_FilterDetails();
    ExpressionSerializationUtil::serializeExpression(filterOperator.getPredicate(), filterDetails.mutable_predicate());
    serializedOperator.mutable_details()->PackFrom(filterDetails);
}

LogicalUnaryOperatorNodePtr
OperatorSerializationUtil::deserializeFilterOperator(const SerializableOperator_FilterDetails& filterDetails) {
    auto filterExpression = ExpressionSerializationUtil::deserializeExpression(filterDetails.predicate());
    return LogicalOperatorFactory::createFilterOperator(filterExpression, Util::getNextOperatorId());
}

void OperatorSerializationUtil::serializeProjectionOperator(const ProjectionLogicalOperatorNode& projectionOperator,
                                                            SerializableOperator& serializedOperator) {
    NES_TRACE("OperatorSerializationUtil:: serialize to ProjectionLogicalOperatorNode");
    auto projectionDetail = SerializableOperator_ProjectionDetails();
    for (auto& exp : projectionOperator.getExpressions()) {
        auto* mutableExpression = projectionDetail.mutable_expression()->Add();
        ExpressionSerializationUtil::serializeExpression(exp, mutableExpression);
    }

    serializedOperator.mutable_details()->PackFrom(projectionDetail);
}

LogicalUnaryOperatorNodePtr
OperatorSerializationUtil::deserializeProjectionOperator(const SerializableOperator_ProjectionDetails& projectionDetails) {
    // serialize and append children if the node has any
    std::vector<ExpressionNodePtr> exps;
    for (auto serializedExpression : projectionDetails.expression()) {
        auto projectExpression = ExpressionSerializationUtil::deserializeExpression(serializedExpression);
        exps.push_back(projectExpression);
    }

    return LogicalOperatorFactory::createProjectionOperator(exps, Util::getNextOperatorId());
}

void OperatorSerializationUtil::serializeSinkOperator(const SinkLogicalOperatorNode& sinkOperator,
                                                      SerializableOperator& serializedOperator) {
    NES_TRACE("OperatorSerializationUtil:: serialize to SinkLogicalOperatorNode");
    auto sinkDetails = SerializableOperator_SinkDetails();
    auto sinkDescriptor = sinkOperator.getSinkDescriptor();
    serializeSinkDescriptor(*sinkDescriptor, sinkDetails, sinkOperator.getInputOriginIds().size());
    serializedOperator.mutable_details()->PackFrom(sinkDetails);
}

LogicalUnaryOperatorNodePtr
OperatorSerializationUtil::deserializeSinkOperator(const SerializableOperator_SinkDetails& sinkDetails) {
    auto sinkDescriptor = deserializeSinkDescriptor(sinkDetails);
    return LogicalOperatorFactory::createSinkOperator(sinkDescriptor, Util::getNextOperatorId());
}

void OperatorSerializationUtil::serializeMapOperator(const MapLogicalOperatorNode& mapOperator,
                                                     SerializableOperator& serializedOperator) {
    NES_TRACE("OperatorSerializationUtil:: serialize to MapLogicalOperatorNode");
    auto mapDetails = SerializableOperator_MapDetails();
    ExpressionSerializationUtil::serializeExpression(mapOperator.getMapExpression(), mapDetails.mutable_expression());
    serializedOperator.mutable_details()->PackFrom(mapDetails);
}

LogicalUnaryOperatorNodePtr OperatorSerializationUtil::deserializeMapOperator(const SerializableOperator_MapDetails& mapDetails) {
    auto fieldAssignmentExpression = ExpressionSerializationUtil::deserializeExpression(mapDetails.expression());
    return LogicalOperatorFactory::createMapOperator(fieldAssignmentExpression->as<FieldAssignmentExpressionNode>(),
                                                     Util::getNextOperatorId());
}

void OperatorSerializationUtil::serializeWindowOperator(const WindowOperatorNode& windowOperator,
                                                        SerializableOperator& serializedOperator) {
    NES_TRACE("OperatorSerializationUtil:: serialize to WindowOperatorNode");
    auto windowDetails = SerializableOperator_WindowDetails();
    auto windowDefinition = windowOperator.getWindowDefinition();

    if (windowDefinition->isKeyed()) {
        for (auto& key : windowDefinition->getKeys()) {
            auto expression = windowDetails.mutable_keys()->Add();
            ExpressionSerializationUtil::serializeExpression(key, expression);
        }
    }
    windowDetails.set_origin(windowOperator.getOriginId());
    windowDetails.set_allowedlateness(windowDefinition->getAllowedLateness());
    auto windowType = windowDefinition->getWindowType();

    if (windowType->isTumblingWindow() || windowType->isSlidingWindow()) {
        auto timeBasedWindowType = Windowing::WindowType::asTimeBasedWindowType(windowType);
        auto timeCharacteristic = timeBasedWindowType->getTimeCharacteristic();
        auto timeCharacteristicDetails = SerializableOperator_TimeCharacteristic();
        if (timeCharacteristic->getType() == Windowing::TimeCharacteristic::EventTime) {
            timeCharacteristicDetails.set_type(SerializableOperator_TimeCharacteristic_Type_EventTime);
            timeCharacteristicDetails.set_field(timeCharacteristic->getField()->getName());
        } else if (timeCharacteristic->getType() == Windowing::TimeCharacteristic::IngestionTime) {
            timeCharacteristicDetails.set_type(SerializableOperator_TimeCharacteristic_Type_IngestionTime);
        } else {
            NES_ERROR("OperatorSerializationUtil: Cant serialize window Time Characteristic");
        }
        timeCharacteristicDetails.set_multiplier(timeCharacteristic->getTimeUnit().getMultiplier());

        if (windowType->isTumblingWindow()) {
            auto tumblingWindow = std::dynamic_pointer_cast<Windowing::TumblingWindow>(windowType);
            auto tumblingWindowDetails = SerializableOperator_TumblingWindow();
            tumblingWindowDetails.mutable_timecharacteristic()->CopyFrom(timeCharacteristicDetails);
            tumblingWindowDetails.set_size(tumblingWindow->getSize().getTime());
            windowDetails.mutable_windowtype()->PackFrom(tumblingWindowDetails);
        } else if (windowType->isSlidingWindow()) {
            auto slidingWindow = std::dynamic_pointer_cast<Windowing::SlidingWindow>(windowType);
            auto slidingWindowDetails = SerializableOperator_SlidingWindow();
            slidingWindowDetails.mutable_timecharacteristic()->CopyFrom(timeCharacteristicDetails);
            slidingWindowDetails.set_size(slidingWindow->getSize().getTime());
            slidingWindowDetails.set_slide(slidingWindow->getSlide().getTime());
            windowDetails.mutable_windowtype()->PackFrom(slidingWindowDetails);
        } else {
            NES_ERROR("OperatorSerializationUtil: Cant serialize window Time Type");
        }
    } else if (windowType->isThresholdWindow()) {
        auto thresholdWindow = std::dynamic_pointer_cast<Windowing::ThresholdWindow>(windowType);
        auto thresholdWindowDetails = SerializableOperator_ThresholdWindow();
        ExpressionSerializationUtil::serializeExpression(thresholdWindow->getPredicate(),
                                                         thresholdWindowDetails.mutable_predicate());
        thresholdWindowDetails.set_minimumcount(thresholdWindow->getMinimumCount());
        windowDetails.mutable_windowtype()->PackFrom(thresholdWindowDetails);
    }

    // serialize aggregation
    for (auto aggregation : windowDefinition->getWindowAggregation()) {
        auto* windowAggregation = windowDetails.mutable_windowaggregations()->Add();
        ExpressionSerializationUtil::serializeExpression(aggregation->as(), windowAggregation->mutable_asfield());
        ExpressionSerializationUtil::serializeExpression(aggregation->on(), windowAggregation->mutable_onfield());

        switch (aggregation->getType()) {
            case Windowing::WindowAggregationDescriptor::Count:
                windowAggregation->set_type(SerializableOperator_WindowDetails_Aggregation_Type_COUNT);
                break;
            case Windowing::WindowAggregationDescriptor::Max:
                windowAggregation->set_type(SerializableOperator_WindowDetails_Aggregation_Type_MAX);
                break;
            case Windowing::WindowAggregationDescriptor::Min:
                windowAggregation->set_type(SerializableOperator_WindowDetails_Aggregation_Type_MIN);
                break;
            case Windowing::WindowAggregationDescriptor::Sum:
                windowAggregation->set_type(SerializableOperator_WindowDetails_Aggregation_Type_SUM);
                break;
            case Windowing::WindowAggregationDescriptor::Avg:
                windowAggregation->set_type(SerializableOperator_WindowDetails_Aggregation_Type_AVG);
                break;
            case Windowing::WindowAggregationDescriptor::Median:
                windowAggregation->set_type(SerializableOperator_WindowDetails_Aggregation_Type_MEDIAN);
                break;
            default: NES_FATAL_ERROR("OperatorSerializationUtil: could not cast aggregation type");
        }
    }
    auto* windowTrigger = windowDetails.mutable_triggerpolicy();

    switch (windowDefinition->getTriggerPolicy()->getPolicyType()) {
        case Windowing::TriggerType::triggerOnTime: {
            windowTrigger->set_type(SerializableOperator_TriggerPolicy_Type_triggerOnTime);
            Windowing::OnTimeTriggerDescriptionPtr triggerDesc =
                std::dynamic_pointer_cast<Windowing::OnTimeTriggerPolicyDescription>(windowDefinition->getTriggerPolicy());
            windowTrigger->set_timeinms(triggerDesc->getTriggerTimeInMs());
            break;
        }
        case Windowing::TriggerType::triggerOnRecord: {
            windowTrigger->set_type(SerializableOperator_TriggerPolicy_Type_triggerOnRecord);
            break;
        }
        case Windowing::TriggerType::triggerOnBuffer: {
            windowTrigger->set_type(SerializableOperator_TriggerPolicy_Type_triggerOnBuffer);
            break;
        }
        case Windowing::TriggerType::triggerOnWatermarkChange: {
            windowTrigger->set_type(SerializableOperator_TriggerPolicy_Type_triggerOnWatermarkChange);
            break;
        }
        default: {
            NES_FATAL_ERROR("OperatorSerializationUtil: could not cast aggregation type");
        }
    }

    auto* windowAction = windowDetails.mutable_action();
    switch (windowDefinition->getTriggerAction()->getActionType()) {
        case Windowing::ActionType::WindowAggregationTriggerAction: {
            windowAction->set_type(SerializableOperator_TriggerAction_Type_Complete);
            break;
        }
        case Windowing::ActionType::SliceAggregationTriggerAction: {
            windowAction->set_type(SerializableOperator_TriggerAction_Type_Slicing);
            break;
        }
        default: {
            NES_FATAL_ERROR("OperatorSerializationUtil: could not cast action type");
        }
    }

    if (windowDefinition->getDistributionType()->getType() == Windowing::DistributionCharacteristic::Complete) {
        windowDetails.mutable_distrchar()->set_distr(SerializableOperator_DistributionCharacteristic_Distribution_Complete);
    } else if (windowDefinition->getDistributionType()->getType() == Windowing::DistributionCharacteristic::Combining) {
        windowDetails.mutable_distrchar()->set_distr(SerializableOperator_DistributionCharacteristic_Distribution_Combining);
    } else if (windowDefinition->getDistributionType()->getType() == Windowing::DistributionCharacteristic::Slicing) {
        windowDetails.mutable_distrchar()->set_distr(SerializableOperator_DistributionCharacteristic_Distribution_Slicing);
    } else if (windowDefinition->getDistributionType()->getType() == Windowing::DistributionCharacteristic::Merging) {
        windowDetails.mutable_distrchar()->set_distr(SerializableOperator_DistributionCharacteristic_Distribution_Merging);
    } else {
        NES_NOT_IMPLEMENTED();
    }

    serializedOperator.mutable_details()->PackFrom(windowDetails);
}

LogicalUnaryOperatorNodePtr
OperatorSerializationUtil::deserializeWindowOperator(const SerializableOperator_WindowDetails& windowDetails,
                                                     OperatorId operatorId) {
    auto serializedWindowAggregations = windowDetails.windowaggregations();
    auto serializedTriggerPolicy = windowDetails.triggerpolicy();
    auto serializedAction = windowDetails.action();

    auto serializedWindowType = windowDetails.windowtype();

    std::vector<Windowing::WindowAggregationPtr> aggregation;
    for (auto serializedWindowAggregation : serializedWindowAggregations) {
        auto onField = ExpressionSerializationUtil::deserializeExpression(serializedWindowAggregation.onfield())
                           ->as<FieldAccessExpressionNode>();
        auto asField = ExpressionSerializationUtil::deserializeExpression(serializedWindowAggregation.asfield())
                           ->as<FieldAccessExpressionNode>();
        if (serializedWindowAggregation.type() == SerializableOperator_WindowDetails_Aggregation_Type_SUM) {
            aggregation.emplace_back(Windowing::SumAggregationDescriptor::create(onField, asField));
        } else if (serializedWindowAggregation.type() == SerializableOperator_WindowDetails_Aggregation_Type_MAX) {
            aggregation.emplace_back(Windowing::MaxAggregationDescriptor::create(onField, asField));
        } else if (serializedWindowAggregation.type() == SerializableOperator_WindowDetails_Aggregation_Type_MIN) {
            aggregation.emplace_back(Windowing::MinAggregationDescriptor::create(onField, asField));
        } else if (serializedWindowAggregation.type() == SerializableOperator_WindowDetails_Aggregation_Type_COUNT) {
            aggregation.emplace_back(Windowing::CountAggregationDescriptor::create(onField, asField));
        } else if (serializedWindowAggregation.type() == SerializableOperator_WindowDetails_Aggregation_Type_AVG) {
            aggregation.emplace_back(Windowing::AvgAggregationDescriptor::create(onField, asField));
        } else if (serializedWindowAggregation.type() == SerializableOperator_WindowDetails_Aggregation_Type_MEDIAN) {
            aggregation.emplace_back(Windowing::MedianAggregationDescriptor::create(onField, asField));
        } else {
            NES_FATAL_ERROR("OperatorSerializationUtil: could not de-serialize window aggregation: "
                            << serializedWindowAggregation.DebugString());
        }
    }

    Windowing::WindowTriggerPolicyPtr trigger;
    if (serializedTriggerPolicy.type() == SerializableOperator_TriggerPolicy_Type_triggerOnTime) {
        trigger = Windowing::OnTimeTriggerPolicyDescription::create(serializedTriggerPolicy.timeinms());
    } else if (serializedTriggerPolicy.type() == SerializableOperator_TriggerPolicy_Type_triggerOnBuffer) {
        trigger = Windowing::OnBufferTriggerPolicyDescription::create();
    } else if (serializedTriggerPolicy.type() == SerializableOperator_TriggerPolicy_Type_triggerOnRecord) {
        trigger = Windowing::OnRecordTriggerPolicyDescription::create();
    } else if (serializedTriggerPolicy.type() == SerializableOperator_TriggerPolicy_Type_triggerOnWatermarkChange) {
        trigger = Windowing::OnWatermarkChangeTriggerPolicyDescription::create();
    } else {
        NES_FATAL_ERROR("OperatorSerializationUtil: could not de-serialize trigger: " << serializedTriggerPolicy.DebugString());
    }

    Windowing::WindowActionDescriptorPtr action;
    if (serializedAction.type() == SerializableOperator_TriggerAction_Type_Complete) {
        action = Windowing::CompleteAggregationTriggerActionDescriptor::create();
    } else if (serializedAction.type() == SerializableOperator_TriggerAction_Type_Slicing) {
        action = Windowing::SliceAggregationTriggerActionDescriptor::create();
    } else {
        NES_FATAL_ERROR("OperatorSerializationUtil: could not de-serialize action: " << serializedAction.DebugString());
    }

    Windowing::WindowTypePtr window;
    if (serializedWindowType.Is<SerializableOperator_TumblingWindow>()) {
        auto serializedTumblingWindow = SerializableOperator_TumblingWindow();
        serializedWindowType.UnpackTo(&serializedTumblingWindow);
        auto serializedTimeCharacteristic = serializedTumblingWindow.timecharacteristic();
        if (serializedTimeCharacteristic.type() == SerializableOperator_TimeCharacteristic_Type_EventTime) {
            auto field = Attribute(serializedTimeCharacteristic.field());
            auto multiplier = serializedTimeCharacteristic.multiplier();
            window = Windowing::TumblingWindow::of(
                Windowing::TimeCharacteristic::createEventTime(field, Windowing::TimeUnit(multiplier)),
                Windowing::TimeMeasure(serializedTumblingWindow.size()));
        } else if (serializedTimeCharacteristic.type() == SerializableOperator_TimeCharacteristic_Type_IngestionTime) {
            window = Windowing::TumblingWindow::of(Windowing::TimeCharacteristic::createIngestionTime(),
                                                   Windowing::TimeMeasure(serializedTumblingWindow.size()));
        } else {
            NES_FATAL_ERROR("OperatorSerializationUtil: could not de-serialize window time characteristic: "
                            << serializedTimeCharacteristic.DebugString());
        }
    } else if (serializedWindowType.Is<SerializableOperator_SlidingWindow>()) {
        auto serializedSlidingWindow = SerializableOperator_SlidingWindow();
        serializedWindowType.UnpackTo(&serializedSlidingWindow);
        auto serializedTimeCharacteristic = serializedSlidingWindow.timecharacteristic();
        if (serializedTimeCharacteristic.type() == SerializableOperator_TimeCharacteristic_Type_EventTime) {
            auto field = Attribute(serializedTimeCharacteristic.field());
            window = Windowing::SlidingWindow::of(Windowing::TimeCharacteristic::createEventTime(field),
                                                  Windowing::TimeMeasure(serializedSlidingWindow.size()),
                                                  Windowing::TimeMeasure(serializedSlidingWindow.slide()));
        } else if (serializedTimeCharacteristic.type() == SerializableOperator_TimeCharacteristic_Type_IngestionTime) {
            window = Windowing::SlidingWindow::of(Windowing::TimeCharacteristic::createIngestionTime(),
                                                  Windowing::TimeMeasure(serializedSlidingWindow.size()),
                                                  Windowing::TimeMeasure(serializedSlidingWindow.slide()));
        } else {
            NES_FATAL_ERROR("OperatorSerializationUtil: could not de-serialize window time characteristic: "
                            << serializedTimeCharacteristic.DebugString());
        }
    } else if (serializedWindowType.Is<SerializableOperator_ThresholdWindow>()) {
        auto serializedThresholdWindow = SerializableOperator_ThresholdWindow();
        serializedWindowType.UnpackTo(&serializedThresholdWindow);
        auto thresholdExpression = ExpressionSerializationUtil::deserializeExpression(serializedThresholdWindow.predicate());
        window = Windowing::ThresholdWindow::of(thresholdExpression);
    } else {
        NES_FATAL_ERROR("OperatorSerializationUtil: could not de-serialize window type: " << serializedWindowType.DebugString());
    }

    auto distrChar = windowDetails.distrchar();
    Windowing::DistributionCharacteristicPtr distChar;
    if (distrChar.distr() == SerializableOperator_DistributionCharacteristic_Distribution_Unset) {
        // `Unset' indicates that the logical operator has just been deserialized from a client.
        // We change it to `Complete' which is the default used in `Query::window' and `Query::windowByKey'.
        // TODO This logic should be revisited when #2884 is fixed.
        NES_DEBUG("OperatorSerializationUtil::deserializeWindowOperator: "
                  "SerializableOperator_WindowDetails_DistributionCharacteristic_Distribution_Unset");
        distChar = Windowing::DistributionCharacteristic::createCompleteWindowType();
    } else if (distrChar.distr() == SerializableOperator_DistributionCharacteristic_Distribution_Complete) {
        NES_DEBUG("OperatorSerializationUtil::deserializeWindowOperator: "
                  "SerializableOperator_WindowDetails_DistributionCharacteristic_Distribution_Complete");
        distChar = Windowing::DistributionCharacteristic::createCompleteWindowType();
    } else if (distrChar.distr() == SerializableOperator_DistributionCharacteristic_Distribution_Combining) {
        NES_DEBUG("OperatorSerializationUtil::deserializeWindowOperator: "
                  "SerializableOperator_WindowDetails_DistributionCharacteristic_Distribution_Combining");
        distChar = std::make_shared<Windowing::DistributionCharacteristic>(Windowing::DistributionCharacteristic::Combining);
    } else if (distrChar.distr() == SerializableOperator_DistributionCharacteristic_Distribution_Slicing) {
        NES_DEBUG("OperatorSerializationUtil::deserializeWindowOperator: "
                  "SerializableOperator_WindowDetails_DistributionCharacteristic_Distribution_Slicing");
        distChar = std::make_shared<Windowing::DistributionCharacteristic>(Windowing::DistributionCharacteristic::Slicing);
    } else if (distrChar.distr() == SerializableOperator_DistributionCharacteristic_Distribution_Merging) {
        NES_DEBUG("OperatorSerializationUtil::deserializeWindowOperator: "
                  "SerializableOperator_WindowDetails_DistributionCharacteristic_Distribution_Merging");
        distChar = std::make_shared<Windowing::DistributionCharacteristic>(Windowing::DistributionCharacteristic::Merging);
    } else {
        NES_NOT_IMPLEMENTED();
    }

    auto allowedLateness = windowDetails.allowedlateness();
    std::vector<FieldAccessExpressionNodePtr> keyAccessExpression;
    for (auto& key : windowDetails.keys()) {
        keyAccessExpression.emplace_back(
            ExpressionSerializationUtil::deserializeExpression(key)->as<FieldAccessExpressionNode>());
    }
    auto windowDef = Windowing::LogicalWindowDefinition::create(keyAccessExpression,
                                                                aggregation,
                                                                window,
                                                                distChar,
                                                                trigger,
                                                                action,
                                                                allowedLateness);
    windowDef->setOriginId(windowDetails.origin());

    switch (distrChar.distr()) {
        case SerializableOperator_DistributionCharacteristic_Distribution_Unset:
            return LogicalOperatorFactory::createWindowOperator(windowDef, operatorId)->as<WindowOperatorNode>();
        case SerializableOperator_DistributionCharacteristic_Distribution_Complete:
            return LogicalOperatorFactory::createCentralWindowSpecializedOperator(windowDef, operatorId)
                ->as<CentralWindowOperator>();
        case SerializableOperator_DistributionCharacteristic_Distribution_Combining:
            return LogicalOperatorFactory::createWindowComputationSpecializedOperator(windowDef, operatorId)
                ->as<WindowComputationOperator>();
        case SerializableOperator_DistributionCharacteristic_Distribution_Merging:
            return LogicalOperatorFactory::createSliceMergingSpecializedOperator(windowDef, operatorId)
                ->as<SliceMergingOperator>();
        case SerializableOperator_DistributionCharacteristic_Distribution_Slicing:
            return LogicalOperatorFactory::createSliceCreationSpecializedOperator(windowDef, operatorId)
                ->as<SliceCreationOperator>();
        default: NES_NOT_IMPLEMENTED();
    }
}

void OperatorSerializationUtil::serializeJoinOperator(const JoinLogicalOperatorNode& joinOperator,
                                                      SerializableOperator& serializedOperator) {
    NES_TRACE("OperatorSerializationUtil:: serialize to JoinLogicalOperatorNode");
    auto joinDetails = SerializableOperator_JoinDetails();
    auto joinDefinition = joinOperator.getJoinDefinition();

    ExpressionSerializationUtil::serializeExpression(joinDefinition->getLeftJoinKey(), joinDetails.mutable_onleftkey());
    ExpressionSerializationUtil::serializeExpression(joinDefinition->getRightJoinKey(), joinDetails.mutable_onrightkey());

    auto windowType = joinDefinition->getWindowType();
    auto timeBasedWindowType = Windowing::WindowType::asTimeBasedWindowType(windowType);
    auto timeCharacteristic = timeBasedWindowType->getTimeCharacteristic();
    auto timeCharacteristicDetails = SerializableOperator_TimeCharacteristic();
    if (timeCharacteristic->getType() == Windowing::TimeCharacteristic::EventTime) {
        timeCharacteristicDetails.set_type(SerializableOperator_TimeCharacteristic_Type_EventTime);
        timeCharacteristicDetails.set_field(timeCharacteristic->getField()->getName());
    } else if (timeCharacteristic->getType() == Windowing::TimeCharacteristic::IngestionTime) {
        timeCharacteristicDetails.set_type(SerializableOperator_TimeCharacteristic_Type_IngestionTime);
    } else {
        NES_ERROR("OperatorSerializationUtil: Cant serialize window Time Characteristic");
    }
    if (windowType->isTumblingWindow()) {
        auto tumblingWindow = std::dynamic_pointer_cast<Windowing::TumblingWindow>(windowType);
        auto tumblingWindowDetails = SerializableOperator_TumblingWindow();
        tumblingWindowDetails.mutable_timecharacteristic()->CopyFrom(timeCharacteristicDetails);
        tumblingWindowDetails.set_size(tumblingWindow->getSize().getTime());
        joinDetails.mutable_windowtype()->PackFrom(tumblingWindowDetails);
    } else if (windowType->isSlidingWindow()) {
        auto slidingWindow = std::dynamic_pointer_cast<Windowing::SlidingWindow>(windowType);
        auto slidingWindowDetails = SerializableOperator_SlidingWindow();
        slidingWindowDetails.mutable_timecharacteristic()->CopyFrom(timeCharacteristicDetails);
        slidingWindowDetails.set_size(slidingWindow->getSize().getTime());
        slidingWindowDetails.set_slide(slidingWindow->getSlide().getTime());
        joinDetails.mutable_windowtype()->PackFrom(slidingWindowDetails);
    } else {
        NES_ERROR("OperatorSerializationUtil: Cant serialize window Time Type");
    }

    auto* windowTrigger = joinDetails.mutable_triggerpolicy();
    switch (joinDefinition->getTriggerPolicy()->getPolicyType()) {
        case Windowing::TriggerType::triggerOnTime: {
            windowTrigger->set_type(SerializableOperator_TriggerPolicy_Type_triggerOnTime);
            Windowing::OnTimeTriggerDescriptionPtr triggerDesc =
                std::dynamic_pointer_cast<Windowing::OnTimeTriggerPolicyDescription>(joinDefinition->getTriggerPolicy());
            windowTrigger->set_timeinms(triggerDesc->getTriggerTimeInMs());
            break;
        }
        case Windowing::TriggerType::triggerOnRecord: {
            windowTrigger->set_type(SerializableOperator_TriggerPolicy_Type_triggerOnRecord);
            break;
        }
        case Windowing::TriggerType::triggerOnBuffer: {
            windowTrigger->set_type(SerializableOperator_TriggerPolicy_Type_triggerOnBuffer);
            break;
        }
        case Windowing::TriggerType::triggerOnWatermarkChange: {
            windowTrigger->set_type(SerializableOperator_TriggerPolicy_Type_triggerOnWatermarkChange);
            break;
        }
        default: {
            NES_THROW_RUNTIME_ERROR("OperatorSerializationUtil: could not cast aggregation type");
        }
    }

    auto* windowAction = joinDetails.mutable_action();
    switch (joinDefinition->getTriggerAction()->getActionType()) {
        case Join::JoinActionType::LazyNestedLoopJoin: {
            windowAction->set_type(SerializableOperator_JoinDetails_JoinTriggerAction_Type_LazyNestedLoop);
            break;
        }
        default: {
            NES_THROW_RUNTIME_ERROR("OperatorSerializationUtil: could not cast action type");
        }
    }

    if (joinDefinition->getDistributionType()->getType() == Windowing::DistributionCharacteristic::Complete) {
        joinDetails.mutable_distrchar()->set_distr(SerializableOperator_DistributionCharacteristic_Distribution_Complete);
    } else if (joinDefinition->getDistributionType()->getType() == Windowing::DistributionCharacteristic::Combining) {
        joinDetails.mutable_distrchar()->set_distr(SerializableOperator_DistributionCharacteristic_Distribution_Combining);
    } else if (joinDefinition->getDistributionType()->getType() == Windowing::DistributionCharacteristic::Slicing) {
        joinDetails.mutable_distrchar()->set_distr(SerializableOperator_DistributionCharacteristic_Distribution_Slicing);
    } else if (joinDefinition->getDistributionType()->getType() == Windowing::DistributionCharacteristic::Merging) {
        joinDetails.mutable_distrchar()->set_distr(SerializableOperator_DistributionCharacteristic_Distribution_Merging);
    } else {
        NES_NOT_IMPLEMENTED();
    }

    joinDetails.set_numberofinputedgesleft(joinDefinition->getNumberOfInputEdgesLeft());
    joinDetails.set_numberofinputedgesright(joinDefinition->getNumberOfInputEdgesRight());

    if (joinDefinition->getJoinType() == Join::LogicalJoinDefinition::JoinType::INNER_JOIN) {
        joinDetails.mutable_jointype()->set_jointype(SerializableOperator_JoinDetails_JoinTypeCharacteristic_JoinType_INNER_JOIN);
    } else if (joinDefinition->getJoinType() == Join::LogicalJoinDefinition::JoinType::CARTESIAN_PRODUCT) {
        joinDetails.mutable_jointype()->set_jointype(
            SerializableOperator_JoinDetails_JoinTypeCharacteristic_JoinType_CARTESIAN_PRODUCT);
    }

    serializedOperator.mutable_details()->PackFrom(joinDetails);
}

JoinLogicalOperatorNodePtr OperatorSerializationUtil::deserializeJoinOperator(const SerializableOperator_JoinDetails& joinDetails,
                                                                              OperatorId operatorId) {
    auto serializedTriggerPolicy = joinDetails.triggerpolicy();
    auto serializedAction = joinDetails.action();

    auto serializedWindowType = joinDetails.windowtype();

    Windowing::WindowTriggerPolicyPtr trigger;
    if (serializedTriggerPolicy.type() == SerializableOperator_TriggerPolicy_Type_triggerOnTime) {
        trigger = Windowing::OnTimeTriggerPolicyDescription::create(serializedTriggerPolicy.timeinms());
    } else if (serializedTriggerPolicy.type() == SerializableOperator_TriggerPolicy_Type_triggerOnBuffer) {
        trigger = Windowing::OnBufferTriggerPolicyDescription::create();
    } else if (serializedTriggerPolicy.type() == SerializableOperator_TriggerPolicy_Type_triggerOnRecord) {
        trigger = Windowing::OnRecordTriggerPolicyDescription::create();
    } else if (serializedTriggerPolicy.type() == SerializableOperator_TriggerPolicy_Type_triggerOnWatermarkChange) {
        trigger = Windowing::OnWatermarkChangeTriggerPolicyDescription::create();
    } else {
        NES_FATAL_ERROR("OperatorSerializationUtil: could not de-serialize trigger: " << serializedTriggerPolicy.DebugString());
    }

    auto serializedJoinType = joinDetails.jointype();
    // check which jointype is set
    // default: INNER_JOIN
    Join::LogicalJoinDefinition::JoinType joinType = Join::LogicalJoinDefinition::INNER_JOIN;
    // with Cartesian Product is set, change join type
    if (serializedJoinType.jointype() == SerializableOperator_JoinDetails_JoinTypeCharacteristic_JoinType_CARTESIAN_PRODUCT) {
        joinType = Join::LogicalJoinDefinition::CARTESIAN_PRODUCT;
    }

    Join::BaseJoinActionDescriptorPtr action;
    if (serializedAction.type() == SerializableOperator_JoinDetails_JoinTriggerAction_Type_LazyNestedLoop) {
        action = Join::LazyNestLoopJoinTriggerActionDescriptor::create();
    } else {
        NES_FATAL_ERROR("OperatorSerializationUtil: could not de-serialize action: " << serializedAction.DebugString());
    }

    Windowing::WindowTypePtr window;
    if (serializedWindowType.Is<SerializableOperator_TumblingWindow>()) {
        auto serializedTumblingWindow = SerializableOperator_TumblingWindow();
        serializedWindowType.UnpackTo(&serializedTumblingWindow);
        auto serializedTimeCharacteristic = serializedTumblingWindow.timecharacteristic();
        if (serializedTimeCharacteristic.type() == SerializableOperator_TimeCharacteristic_Type_EventTime) {
            auto field = Attribute(serializedTimeCharacteristic.field());
            window = Windowing::TumblingWindow::of(Windowing::TimeCharacteristic::createEventTime(field),
                                                   Windowing::TimeMeasure(serializedTumblingWindow.size()));
        } else if (serializedTimeCharacteristic.type() == SerializableOperator_TimeCharacteristic_Type_IngestionTime) {
            window = Windowing::TumblingWindow::of(Windowing::TimeCharacteristic::createIngestionTime(),
                                                   Windowing::TimeMeasure(serializedTumblingWindow.size()));
        } else {
            NES_FATAL_ERROR("OperatorSerializationUtil: could not de-serialize window time characteristic: "
                            << serializedTimeCharacteristic.DebugString());
        }
    } else if (serializedWindowType.Is<SerializableOperator_SlidingWindow>()) {
        auto serializedSlidingWindow = SerializableOperator_SlidingWindow();
        serializedWindowType.UnpackTo(&serializedSlidingWindow);
        auto serializedTimeCharacteristic = serializedSlidingWindow.timecharacteristic();
        if (serializedTimeCharacteristic.type() == SerializableOperator_TimeCharacteristic_Type_EventTime) {
            auto field = Attribute(serializedTimeCharacteristic.field());
            window = Windowing::SlidingWindow::of(Windowing::TimeCharacteristic::createEventTime(field),
                                                  Windowing::TimeMeasure(serializedSlidingWindow.size()),
                                                  Windowing::TimeMeasure(serializedSlidingWindow.slide()));
        } else if (serializedTimeCharacteristic.type() == SerializableOperator_TimeCharacteristic_Type_IngestionTime) {
            window = Windowing::SlidingWindow::of(Windowing::TimeCharacteristic::createIngestionTime(),
                                                  Windowing::TimeMeasure(serializedSlidingWindow.size()),
                                                  Windowing::TimeMeasure(serializedSlidingWindow.slide()));
        } else {
            NES_FATAL_ERROR("OperatorSerializationUtil: could not de-serialize window time characteristic: "
                            << serializedTimeCharacteristic.DebugString());
        }
    } else {
        NES_FATAL_ERROR("OperatorSerializationUtil: could not de-serialize window type: " << serializedWindowType.DebugString());
    }

    LogicalOperatorNodePtr ptr;
    auto distChar = Windowing::DistributionCharacteristic::createCompleteWindowType();
    auto leftKeyAccessExpression =
        ExpressionSerializationUtil::deserializeExpression(joinDetails.onleftkey())->as<FieldAccessExpressionNode>();
    auto rightKeyAccessExpression =
        ExpressionSerializationUtil::deserializeExpression(joinDetails.onrightkey())->as<FieldAccessExpressionNode>();
    auto joinDefinition = Join::LogicalJoinDefinition::create(leftKeyAccessExpression,
                                                              rightKeyAccessExpression,
                                                              window,
                                                              distChar,
                                                              trigger,
                                                              action,
                                                              joinDetails.numberofinputedgesleft(),
                                                              joinDetails.numberofinputedgesright(),
                                                              joinType);
    return LogicalOperatorFactory::createJoinOperator(joinDefinition, operatorId)->as<JoinLogicalOperatorNode>();

    //TODO: enable distrChar for distributed joins
    //    if (distrChar.distr() == SerializableOperator_JoinDetails_DistributionCharacteristic_Distribution_Complete) {
    //        return LogicalOperatorFactory::createCentralWindowSpecializedOperator(windowDef, operatorId)->as<CentralWindowOperator>();
    //    } else if (distrChar.distr() == SerializableOperator_JoinDetails_DistributionCharacteristic_Distribution_Combining) {
    //        return LogicalOperatorFactory::createWindowComputationSpecializedOperator(windowDef, operatorId)->as<WindowComputationOperator>();
    //    } else if (distrChar.distr() == SerializableOperator_JoinDetails_DistributionCharacteristic_Distribution_Slicing) {
    //        return LogicalOperatorFactory::createSliceCreationSpecializedOperator(windowDef, operatorId)->as<SliceCreationOperator>();
    //    } else {
    //        NES_NOT_IMPLEMENTED();
    //    }
}

void OperatorSerializationUtil::serializeBatchJoinOperator(const Experimental::BatchJoinLogicalOperatorNode& joinOperator,
                                                           SerializableOperator& serializedOperator) {
    NES_TRACE("OperatorSerializationUtil:: serialize to BatchJoinLogicalOperatorNode");

    auto joinDetails = SerializableOperator_BatchJoinDetails();
    auto joinDefinition = joinOperator.getBatchJoinDefinition();

    ExpressionSerializationUtil::serializeExpression(joinDefinition->getBuildJoinKey(), joinDetails.mutable_onbuildkey());
    ExpressionSerializationUtil::serializeExpression(joinDefinition->getProbeJoinKey(), joinDetails.mutable_onprobekey());

    joinDetails.set_numberofinputedgesbuild(joinDefinition->getNumberOfInputEdgesBuild());
    joinDetails.set_numberofinputedgesprobe(joinDefinition->getNumberOfInputEdgesProbe());

    serializedOperator.mutable_details()->PackFrom(joinDetails);
}

Experimental::BatchJoinLogicalOperatorNodePtr
OperatorSerializationUtil::deserializeBatchJoinOperator(const SerializableOperator_BatchJoinDetails& joinDetails,
                                                        OperatorId operatorId) {
    auto buildKeyAccessExpression =
        ExpressionSerializationUtil::deserializeExpression(joinDetails.onbuildkey())->as<FieldAccessExpressionNode>();
    auto probeKeyAccessExpression =
        ExpressionSerializationUtil::deserializeExpression(joinDetails.onprobekey())->as<FieldAccessExpressionNode>();
    auto joinDefinition = Join::Experimental::LogicalBatchJoinDefinition::create(buildKeyAccessExpression,
                                                                                 probeKeyAccessExpression,
                                                                                 joinDetails.numberofinputedgesprobe(),
                                                                                 joinDetails.numberofinputedgesbuild());
    auto retValue = LogicalOperatorFactory::createBatchJoinOperator(joinDefinition, operatorId)
                        ->as<Experimental::BatchJoinLogicalOperatorNode>();
    return retValue;
}

void OperatorSerializationUtil::serializeSourceDescriptor(const SourceDescriptor& sourceDescriptor,
                                                          SerializableOperator_SourceDetails& sourceDetails,
                                                          bool isClientOriginated) {
    NES_TRACE("OperatorSerializationUtil:: serialize to SourceDescriptor");
    NES_DEBUG("OperatorSerializationUtil:: serialize to SourceDescriptor with =" << sourceDescriptor.toString());
    if (sourceDescriptor.instanceOf<const ZmqSourceDescriptor>()) {
        // serialize zmq source descriptor
        NES_TRACE("OperatorSerializationUtil:: serialized SourceDescriptor as "
                  "SerializableOperator_SourceDetails_SerializableZMQSourceDescriptor");
        auto zmqSourceDescriptor = sourceDescriptor.as<const ZmqSourceDescriptor>();
        auto zmqSerializedSourceDescriptor = SerializableOperator_SourceDetails_SerializableZMQSourceDescriptor();
        zmqSerializedSourceDescriptor.set_host(zmqSourceDescriptor->getHost());
        zmqSerializedSourceDescriptor.set_port(zmqSourceDescriptor->getPort());
        // serialize source schema
        SchemaSerializationUtil::serializeSchema(zmqSourceDescriptor->getSchema(),
                                                 zmqSerializedSourceDescriptor.mutable_sourceschema());
        sourceDetails.mutable_sourcedescriptor()->PackFrom(zmqSerializedSourceDescriptor);
    }
#ifdef ENABLE_MQTT_BUILD
    else if (sourceDescriptor.instanceOf<const MQTTSourceDescriptor>()) {
        // serialize MQTT source descriptor
        NES_TRACE("OperatorSerializationUtil:: serialized SourceDescriptor as "
                  "SerializableOperator_SourceDetails_SerializableMQTTSourceDescriptor");
        auto mqttSourceDescriptor = sourceDescriptor.as<const MQTTSourceDescriptor>();
        //init serializable source config
        auto serializedPhysicalSourceType = new SerializablePhysicalSourceType();
        serializedPhysicalSourceType->set_sourcetype(mqttSourceDescriptor->getSourceConfigPtr()->getSourceTypeAsString());
        //init serializable mqtt source config
        auto mqttSerializedSourceConfig = SerializablePhysicalSourceType_SerializableMQTTSourceType();
        mqttSerializedSourceConfig.set_clientid(mqttSourceDescriptor->getSourceConfigPtr()->getClientId()->getValue());
        mqttSerializedSourceConfig.set_url(mqttSourceDescriptor->getSourceConfigPtr()->getUrl()->getValue());
        mqttSerializedSourceConfig.set_username(mqttSourceDescriptor->getSourceConfigPtr()->getUserName()->getValue());
        mqttSerializedSourceConfig.set_topic(mqttSourceDescriptor->getSourceConfigPtr()->getTopic()->getValue());
        mqttSerializedSourceConfig.set_qos(mqttSourceDescriptor->getSourceConfigPtr()->getQos()->getValue());
        mqttSerializedSourceConfig.set_cleansession(mqttSourceDescriptor->getSourceConfigPtr()->getCleanSession()->getValue());
        mqttSerializedSourceConfig.set_flushintervalms(
            mqttSourceDescriptor->getSourceConfigPtr()->getFlushIntervalMS()->getValue());
        switch (mqttSourceDescriptor->getSourceConfigPtr()->getInputFormat()->getValue()) {
            case Configurations::JSON:
                mqttSerializedSourceConfig.set_inputformat(SerializablePhysicalSourceType_InputFormat_JSON);
                break;
            case Configurations::CSV:
                mqttSerializedSourceConfig.set_inputformat(SerializablePhysicalSourceType_InputFormat_CSV);
                break;
        }
        serializedPhysicalSourceType->mutable_specificphysicalsourcetype()->PackFrom(mqttSerializedSourceConfig);
        //init serializable mqtt source descriptor
        auto mqttSerializedSourceDescriptor = SerializableOperator_SourceDetails_SerializableMQTTSourceDescriptor();
        mqttSerializedSourceDescriptor.set_allocated_physicalsourcetype(serializedPhysicalSourceType);
        // serialize source schema
        SchemaSerializationUtil::serializeSchema(mqttSourceDescriptor->getSchema(),
                                                 mqttSerializedSourceDescriptor.mutable_sourceschema());
        sourceDetails.mutable_sourcedescriptor()->PackFrom(mqttSerializedSourceDescriptor);
    }
#endif
#ifdef ENABLE_OPC_BUILD
    else if (sourceDescriptor->instanceOf<OPCSourceDescriptor>()) {
        // serialize opc source descriptor
        NES_TRACE2("OperatorSerializationUtil:: serialized SourceDescriptor as "
                   "SerializableOperator_SourceDetails_SerializableOPCSourceDescriptor");
        auto opcSourceDescriptor = sourceDescriptor->as<OPCSourceDescriptor>();
        auto opcSerializedSourceDescriptor = SerializableOperator_SourceDetails_SerializableOPCSourceDescriptor();
        char* ident = (char*) UA_malloc(sizeof(char) * opcSourceDescriptor->getNodeId().identifier.string.length + 1);
        memcpy(ident,
               opcSourceDescriptor->getNodeId().identifier.string.data,
               opcSourceDescriptor->getNodeId().identifier.string.length);
        ident[opcSourceDescriptor->getNodeId().identifier.string.length] = '\0';
        opcSerializedSourceDescriptor.set_identifier(ident);
        opcSerializedSourceDescriptor.set_url(opcSourceDescriptor->getUrl());
        opcSerializedSourceDescriptor.set_namespaceindex(opcSourceDescriptor->getNodeId().namespaceIndex);
        opcSerializedSourceDescriptor.set_identifiertype(opcSourceDescriptor->getNodeId().identifierType);
        opcSerializedSourceDescriptor.set_user(opcSourceDescriptor->getUser());
        opcSerializedSourceDescriptor.set_password(opcSourceDescriptor->getPassword());
        // serialize source schema
        SchemaSerializationUtil::serializeSchema(opcSourceDescriptor->getSchema(),
                                                 opcSerializedSourceDescriptor.mutable_sourceschema());
        sourceDetails->mutable_sourcedescriptor()->PackFrom(opcSerializedSourceDescriptor);
    }
#endif
    else if (sourceDescriptor.instanceOf<const TCPSourceDescriptor>()) {
        // serialize TCP source descriptor
        NES_TRACE("OperatorSerializationUtil:: serialized SourceDescriptor as "
                  "SerializableOperator_SourceDetails_SerializableTCPSourceDescriptor");
        auto tcpSourceDescriptor = sourceDescriptor.as<const TCPSourceDescriptor>();
        //init serializable source config
        auto serializedPhysicalSourceType = new SerializablePhysicalSourceType();
        serializedPhysicalSourceType->set_sourcetype(tcpSourceDescriptor->getSourceConfig()->getSourceTypeAsString());
        //init serializable tcp source config
        auto tcpSerializedSourceConfig = SerializablePhysicalSourceType_SerializableTCPSourceType();
        tcpSerializedSourceConfig.set_sockethost(tcpSourceDescriptor->getSourceConfig()->getSocketHost()->getValue());
        tcpSerializedSourceConfig.set_socketport(tcpSourceDescriptor->getSourceConfig()->getSocketPort()->getValue());
        tcpSerializedSourceConfig.set_socketdomain(tcpSourceDescriptor->getSourceConfig()->getSocketDomain()->getValue());
        tcpSerializedSourceConfig.set_sockettype(tcpSourceDescriptor->getSourceConfig()->getSocketType()->getValue());
        std::string tupleSeparator;
        tupleSeparator = tcpSourceDescriptor->getSourceConfig()->getTupleSeparator()->getValue();
        tcpSerializedSourceConfig.set_tupleseparator(tupleSeparator);
        tcpSerializedSourceConfig.set_flushintervalms(tcpSourceDescriptor->getSourceConfig()->getFlushIntervalMS()->getValue());
        switch (tcpSourceDescriptor->getSourceConfig()->getInputFormat()->getValue()) {
            case Configurations::JSON:
                tcpSerializedSourceConfig.set_inputformat(SerializablePhysicalSourceType_InputFormat_JSON);
                break;
            case Configurations::CSV:
                tcpSerializedSourceConfig.set_inputformat(SerializablePhysicalSourceType_InputFormat_CSV);
                break;
        }
        switch (tcpSourceDescriptor->getSourceConfig()->getDecideMessageSize()->getValue()) {
            case Configurations::TUPLE_SEPARATOR:
                tcpSerializedSourceConfig.set_tcpdecidemessagesize(
                    SerializablePhysicalSourceType_TCPDecideMessageSize_TUPLE_SEPARATOR);
                break;
            case Configurations::USER_SPECIFIED_BUFFER_SIZE:
                tcpSerializedSourceConfig.set_tcpdecidemessagesize(
                    SerializablePhysicalSourceType_TCPDecideMessageSize_USER_SPECIFIED_BUFFER_SIZE);
                break;
            case Configurations::BUFFER_SIZE_FROM_SOCKET:
                tcpSerializedSourceConfig.set_tcpdecidemessagesize(
                    SerializablePhysicalSourceType_TCPDecideMessageSize_BUFFER_SIZE_FROM_SOCKET);
                break;
        }
        tcpSerializedSourceConfig.set_socketbuffersize(tcpSourceDescriptor->getSourceConfig()->getSocketBufferSize()->getValue());
        tcpSerializedSourceConfig.set_bytesusedforsocketbuffersizetransfer(
            tcpSourceDescriptor->getSourceConfig()->getBytesUsedForSocketBufferSizeTransfer()->getValue());
        serializedPhysicalSourceType->mutable_specificphysicalsourcetype()->PackFrom(tcpSerializedSourceConfig);
        //init serializable tcp source descriptor
        auto tcpSerializedSourceDescriptor = SerializableOperator_SourceDetails_SerializableTCPSourceDescriptor();
        tcpSerializedSourceDescriptor.set_allocated_physicalsourcetype(serializedPhysicalSourceType);

        // serialize source schema
        SchemaSerializationUtil::serializeSchema(tcpSourceDescriptor->getSchema(),
                                                 tcpSerializedSourceDescriptor.mutable_sourceschema());
        sourceDetails.mutable_sourcedescriptor()->PackFrom(tcpSerializedSourceDescriptor);
    } else if (sourceDescriptor.instanceOf<const MonitoringSourceDescriptor>()) {
        // serialize network source descriptor
        NES_TRACE("OperatorSerializationUtil:: serialized SourceDescriptor as "
                  "SerializableOperator_SourceDetails_SerializableNetworkSourceDescriptor");
        auto monitoringSourceDescriptor = sourceDescriptor.as<const MonitoringSourceDescriptor>();
        auto monitoringSerializedSourceDescriptor = SerializableOperator_SourceDetails_SerializableMonitoringSourceDescriptor();
        auto metricCollectorType = monitoringSourceDescriptor->getMetricCollectorType();
        auto waitTime = monitoringSourceDescriptor->getWaitTime();
        // serialize source schema
        monitoringSerializedSourceDescriptor.set_metriccollectortype(metricCollectorType);
        monitoringSerializedSourceDescriptor.set_waittime(waitTime.count());
        sourceDetails.mutable_sourcedescriptor()->PackFrom(monitoringSerializedSourceDescriptor);
    } else if (sourceDescriptor.instanceOf<const Network::NetworkSourceDescriptor>()) {
        // serialize network source descriptor
        NES_TRACE("OperatorSerializationUtil:: serialized SourceDescriptor as "
                  "SerializableOperator_SourceDetails_SerializableNetworkSourceDescriptor");
        auto networkSourceDescriptor = sourceDescriptor.as<const Network::NetworkSourceDescriptor>();
        auto networkSerializedSourceDescriptor = SerializableOperator_SourceDetails_SerializableNetworkSourceDescriptor();
        const auto nodeLocation = networkSourceDescriptor->getNodeLocation();
        const auto nesPartition = networkSourceDescriptor->getNesPartition();
        // serialize source schema
        SchemaSerializationUtil::serializeSchema(networkSourceDescriptor->getSchema(),
                                                 networkSerializedSourceDescriptor.mutable_sourceschema());
        networkSerializedSourceDescriptor.mutable_nespartition()->set_operatorid(nesPartition.getOperatorId());
        networkSerializedSourceDescriptor.mutable_nespartition()->set_partitionid(nesPartition.getPartitionId());
        networkSerializedSourceDescriptor.mutable_nespartition()->set_queryid(nesPartition.getQueryId());
        networkSerializedSourceDescriptor.mutable_nespartition()->set_subpartitionid(nesPartition.getSubpartitionId());
        networkSerializedSourceDescriptor.mutable_nodelocation()->set_port(nodeLocation.getPort());
        networkSerializedSourceDescriptor.mutable_nodelocation()->set_hostname(nodeLocation.getHostname());
        networkSerializedSourceDescriptor.mutable_nodelocation()->set_nodeid(nodeLocation.getNodeId());
        auto s = std::chrono::duration_cast<std::chrono::milliseconds>(networkSourceDescriptor->getWaitTime());
        networkSerializedSourceDescriptor.set_waittime(s.count());
        networkSerializedSourceDescriptor.set_retrytimes(networkSourceDescriptor->getRetryTimes());
        sourceDetails.mutable_sourcedescriptor()->PackFrom(networkSerializedSourceDescriptor);
    } else if (sourceDescriptor.instanceOf<const DefaultSourceDescriptor>()) {
        // serialize default source descriptor
        NES_TRACE("OperatorSerializationUtil:: serialized SourceDescriptor as "
                  "SerializableOperator_SourceDetails_SerializableDefaultSourceDescriptor");
        auto defaultSourceDescriptor = sourceDescriptor.as<const DefaultSourceDescriptor>();
        auto defaultSerializedSourceDescriptor = SerializableOperator_SourceDetails_SerializableDefaultSourceDescriptor();
        defaultSerializedSourceDescriptor.set_sourcegatheringinterval(defaultSourceDescriptor->getSourceGatheringIntervalCount());
        defaultSerializedSourceDescriptor.set_numbufferstoprocess(defaultSourceDescriptor->getNumbersOfBufferToProduce());
        // serialize source schema
        SchemaSerializationUtil::serializeSchema(defaultSourceDescriptor->getSchema(),
                                                 defaultSerializedSourceDescriptor.mutable_sourceschema());
        sourceDetails.mutable_sourcedescriptor()->PackFrom(defaultSerializedSourceDescriptor);
    } else if (sourceDescriptor.instanceOf<const BinarySourceDescriptor>()) {
        // serialize binary source descriptor
        NES_TRACE("OperatorSerializationUtil:: serialized SourceDescriptor as "
                  "SerializableOperator_SourceDetails_SerializableBinarySourceDescriptor");
        auto binarySourceDescriptor = sourceDescriptor.as<const BinarySourceDescriptor>();
        auto binarySerializedSourceDescriptor = SerializableOperator_SourceDetails_SerializableBinarySourceDescriptor();
        binarySerializedSourceDescriptor.set_filepath(binarySourceDescriptor->getFilePath());
        // serialize source schema
        SchemaSerializationUtil::serializeSchema(binarySourceDescriptor->getSchema(),
                                                 binarySerializedSourceDescriptor.mutable_sourceschema());
        sourceDetails.mutable_sourcedescriptor()->PackFrom(binarySerializedSourceDescriptor);
    } else if (sourceDescriptor.instanceOf<const CsvSourceDescriptor>()) {
        // serialize csv source descriptor
        NES_TRACE("OperatorSerializationUtil:: serialized SourceDescriptor as "
                  "SerializableOperator_SourceDetails_SerializableCsvSourceDescriptor");
        auto csvSourceDescriptor = sourceDescriptor.as<const CsvSourceDescriptor>();
        // init serializable source config
        auto serializedSourceConfig = new SerializablePhysicalSourceType();
        serializedSourceConfig->set_sourcetype(csvSourceDescriptor->getSourceConfig()->getSourceTypeAsString());
        // init serializable csv source config
        auto csvSerializedSourceConfig = SerializablePhysicalSourceType_SerializableCSVSourceType();
        csvSerializedSourceConfig.set_numberofbufferstoproduce(
            csvSourceDescriptor->getSourceConfig()->getNumberOfBuffersToProduce()->getValue());
        csvSerializedSourceConfig.set_numberoftuplestoproduceperbuffer(
            csvSourceDescriptor->getSourceConfig()->getNumberOfTuplesToProducePerBuffer()->getValue());
        csvSerializedSourceConfig.set_sourcegatheringinterval(
            csvSourceDescriptor->getSourceConfig()->getGatheringInterval()->getValue());
        csvSerializedSourceConfig.set_filepath(csvSourceDescriptor->getSourceConfig()->getFilePath()->getValue());
        csvSerializedSourceConfig.set_skipheader(csvSourceDescriptor->getSourceConfig()->getSkipHeader()->getValue());
        csvSerializedSourceConfig.set_delimiter(csvSourceDescriptor->getSourceConfig()->getDelimiter()->getValue());
        serializedSourceConfig->mutable_specificphysicalsourcetype()->PackFrom(csvSerializedSourceConfig);
        // init serializable csv source descriptor
        auto csvSerializedSourceDescriptor = SerializableOperator_SourceDetails_SerializableCsvSourceDescriptor();
        csvSerializedSourceDescriptor.set_allocated_physicalsourcetype(serializedSourceConfig);
        // serialize source schema
        SchemaSerializationUtil::serializeSchema(csvSourceDescriptor->getSchema(),
                                                 csvSerializedSourceDescriptor.mutable_sourceschema());
        sourceDetails.mutable_sourcedescriptor()->PackFrom(csvSerializedSourceDescriptor);
    } else if (sourceDescriptor.instanceOf<const SenseSourceDescriptor>()) {
        // serialize sense source descriptor
        NES_TRACE("OperatorSerializationUtil:: serialized SourceDescriptor as "
                  "SerializableOperator_SourceDetails_SerializableSenseSourceDescriptor");
        auto senseSourceDescriptor = sourceDescriptor.as<const SenseSourceDescriptor>();
        auto senseSerializedSourceDescriptor = SerializableOperator_SourceDetails_SerializableSenseSourceDescriptor();
        senseSerializedSourceDescriptor.set_udfs(senseSourceDescriptor->getUdfs());
        // serialize source schema
        SchemaSerializationUtil::serializeSchema(senseSourceDescriptor->getSchema(),
                                                 senseSerializedSourceDescriptor.mutable_sourceschema());
<<<<<<< HEAD
        sourceDetails->mutable_sourcedescriptor()->PackFrom(senseSerializedSourceDescriptor);
    } else if (sourceDescriptor->instanceOf<LoRaWANProxySourceDescriptor>()){
        // serialize LoRaWANProxySourceDescriptor
        NES_TRACE("OperatorSerializationUtil:: serialized SourceDescriptor as "
                  "SerializableOperator_SourceDetails_SerializableLoRaWANProxySourceDescriptor");
        auto loraDesc = sourceDescriptor->as<LoRaWANProxySourceDescriptor>();
        auto loraSourceConfig = loraDesc->getSourceConfig();

        auto sourceConf_ser = SerializablePhysicalSourceType_SerializableLoRaWANProxySourceType();
        sourceConf_ser.set_networkstack(loraSourceConfig->getNetworkStack()->getValue());
        sourceConf_ser.set_url(loraSourceConfig->getUrl()->getValue());
        sourceConf_ser.set_username(loraSourceConfig->getUserName()->getValue());
        sourceConf_ser.set_password(loraSourceConfig->getPassword()->getValue());
        sourceConf_ser.set_appid(loraSourceConfig->getAppId()->getValue());
        sourceConf_ser.set_capath(loraSourceConfig->getCapath()->getValue());
        sourceConf_ser.set_certpath(loraSourceConfig->getCertpath()->getValue());
        sourceConf_ser.set_keypath(loraSourceConfig->getKeypath()->getValue());

        auto devices = loraSourceConfig->getDeviceEUIs()->getValue();
        sourceConf_ser.mutable_deviceeuis()->Assign(devices.begin(), devices.end());

        auto sensorFields = loraSourceConfig->getSensorFields()->getValue();
        sourceConf_ser.mutable_sensorfields()->Assign(sensorFields.begin(), sensorFields.end());

        auto queries = loraSourceConfig->getSerializedQueries();
        for(auto const& [id, query]: *queries){
            auto serializedQuery = EndDeviceProtocol::Query();
            serializedQuery.CopyFrom(*query);
            sourceConf_ser.mutable_queries()->insert({id, serializedQuery});
        }


        //Insert into descriptor
        auto loraDesc_ser = SerializableOperator_SourceDetails_SerializableLoRaWANProxySourceDescriptor();
        loraDesc_ser.mutable_physicalsourcetype()->CopyFrom(sourceConf_ser);

        auto schema = loraDesc->getSchema();

        SchemaSerializationUtil::serializeSchema(schema, loraDesc_ser.mutable_sourceschema());
        sourceDetails->mutable_sourcedescriptor()->PackFrom(loraDesc_ser);

    } if (sourceDescriptor->instanceOf<LogicalSourceDescriptor>()) {
=======
        sourceDetails.mutable_sourcedescriptor()->PackFrom(senseSerializedSourceDescriptor);
    } else if (sourceDescriptor.instanceOf<const LogicalSourceDescriptor>()) {
>>>>>>> 264d9c4f
        // serialize logical source descriptor
        NES_TRACE("OperatorSerializationUtil:: serialized SourceDescriptor as "
                  "SerializableOperator_SourceDetails_SerializableLogicalSourceDescriptor");
        auto logicalSourceDescriptor = sourceDescriptor.as<const LogicalSourceDescriptor>();
        auto logicalSourceSerializedSourceDescriptor = SerializableOperator_SourceDetails_SerializableLogicalSourceDescriptor();
        logicalSourceSerializedSourceDescriptor.set_logicalsourcename(logicalSourceDescriptor->getLogicalSourceName());
        logicalSourceSerializedSourceDescriptor.set_physicalsourcename(logicalSourceDescriptor->getPhysicalSourceName());

        if (!isClientOriginated) {
            // serialize source schema
            SchemaSerializationUtil::serializeSchema(logicalSourceDescriptor->getSchema(),
                                                     logicalSourceSerializedSourceDescriptor.mutable_sourceschema());
        }
        sourceDetails.mutable_sourcedescriptor()->PackFrom(logicalSourceSerializedSourceDescriptor);
    } else {
        NES_ERROR("OperatorSerializationUtil: Unknown Source Descriptor Type " << sourceDescriptor.toString());
        throw std::invalid_argument("Unknown Source Descriptor Type");
    }
}

SourceDescriptorPtr
OperatorSerializationUtil::deserializeSourceDescriptor(const SerializableOperator_SourceDetails& sourceDetails) {
    NES_TRACE("OperatorSerializationUtil:: de-serialized SourceDescriptor id=" << sourceDetails.DebugString());
    const auto& serializedSourceDescriptor = sourceDetails.sourcedescriptor();

    if (serializedSourceDescriptor.Is<SerializableOperator_SourceDetails_SerializableZMQSourceDescriptor>()) {
        // de-serialize zmq source descriptor
        NES_DEBUG("OperatorSerializationUtil:: de-serialized SourceDescriptor as ZmqSourceDescriptor");
        auto zmqSerializedSourceDescriptor = SerializableOperator_SourceDetails_SerializableZMQSourceDescriptor();
        serializedSourceDescriptor.UnpackTo(&zmqSerializedSourceDescriptor);
        // de-serialize source schema
        auto schema = SchemaSerializationUtil::deserializeSchema(zmqSerializedSourceDescriptor.sourceschema());
        auto ret =
            ZmqSourceDescriptor::create(schema, zmqSerializedSourceDescriptor.host(), zmqSerializedSourceDescriptor.port());
        return ret;
    }
#ifdef ENABLE_MQTT_BUILD
    if (serializedSourceDescriptor.Is<SerializableOperator_SourceDetails_SerializableMQTTSourceDescriptor>()) {
        // de-serialize mqtt source descriptor
        NES_DEBUG("OperatorSerializationUtil:: de-serialized SourceDescriptor as MQTTSourceDescriptor");
        auto* mqttSerializedSourceDescriptor = new SerializableOperator_SourceDetails_SerializableMQTTSourceDescriptor();
        serializedSourceDescriptor.UnpackTo(mqttSerializedSourceDescriptor);
        // de-serialize source schema
        auto schema = SchemaSerializationUtil::deserializeSchema(mqttSerializedSourceDescriptor->sourceschema());
        auto sourceConfig = MQTTSourceType::create();
        auto mqttSourceConfig = new SerializablePhysicalSourceType_SerializableMQTTSourceType();
        mqttSerializedSourceDescriptor->physicalsourcetype().specificphysicalsourcetype().UnpackTo(mqttSourceConfig);
        sourceConfig->setUrl(mqttSourceConfig->url());
        sourceConfig->setClientId(mqttSourceConfig->clientid());
        sourceConfig->setUserName(mqttSourceConfig->username());
        sourceConfig->setTopic(mqttSourceConfig->topic());
        sourceConfig->setQos(mqttSourceConfig->qos());
        sourceConfig->setCleanSession(mqttSourceConfig->cleansession());
        sourceConfig->setFlushIntervalMS(mqttSourceConfig->flushintervalms());
        sourceConfig->setInputFormat(static_cast<Configurations::InputFormat>(mqttSourceConfig->inputformat()));
        auto ret = MQTTSourceDescriptor::create(schema, sourceConfig);
        return ret;
    }

#endif
#ifdef ENABLE_OPC_BUILD
    else if (serializedSourceDescriptor.Is<SerializableOperator_SourceDetails_SerializableOPCSourceDescriptor>()) {
        // de-serialize opc source descriptor
        NES_DEBUG2("OperatorSerializationUtil:: de-serialized SourceDescriptor as OPCSourceDescriptor");
        auto opcSerializedSourceDescriptor = SerializableOperator_SourceDetails_SerializableOPCSourceDescriptor();
        serializedSourceDescriptor.UnpackTo(&opcSerializedSourceDescriptor);
        // de-serialize source schema
        auto schema = SchemaSerializationUtil::deserializeSchema(opcSerializedSourceDescriptor.sourceschema());
        char* ident = (char*) UA_malloc(sizeof(char) * opcSerializedSourceDescriptor.identifier().length() + 1);
        memcpy(ident, opcSerializedSourceDescriptor.identifier().data(), opcSerializedSourceDescriptor.identifier().length());
        ident[opcSerializedSourceDescriptor.identifier().length()] = '\0';
        UA_NodeId nodeId = UA_NODEID_STRING(opcSerializedSourceDescriptor.namespaceindex(), ident);
        auto ret = OPCSourceDescriptor::create(schema,
                                               opcSerializedSourceDescriptor.url(),
                                               nodeId,
                                               opcSerializedSourceDescriptor.user(),
                                               opcSerializedSourceDescriptor.password());
        return ret;
    }
#endif
    else if (serializedSourceDescriptor.Is<SerializableOperator_SourceDetails_SerializableTCPSourceDescriptor>()) {
        // de-serialize tcp source descriptor
        NES_DEBUG("OperatorSerializationUtil:: de-serialized SourceDescriptor as TCPSourceDescriptor");
        auto* tcpSerializedSourceDescriptor = new SerializableOperator_SourceDetails_SerializableTCPSourceDescriptor();
        serializedSourceDescriptor.UnpackTo(tcpSerializedSourceDescriptor);
        // de-serialize source schema
        auto schema = SchemaSerializationUtil::deserializeSchema(tcpSerializedSourceDescriptor->sourceschema());
        auto sourceConfig = TCPSourceType::create();
        auto tcpSourceConfig = new SerializablePhysicalSourceType_SerializableTCPSourceType();
        tcpSerializedSourceDescriptor->physicalsourcetype().specificphysicalsourcetype().UnpackTo(tcpSourceConfig);
        sourceConfig->setSocketHost(tcpSourceConfig->sockethost());
        sourceConfig->setSocketPort(tcpSourceConfig->socketport());
        sourceConfig->setSocketDomain(tcpSourceConfig->socketdomain());
        sourceConfig->setSocketType(tcpSourceConfig->sockettype());
        sourceConfig->setFlushIntervalMS(tcpSourceConfig->flushintervalms());
        sourceConfig->setInputFormat(static_cast<Configurations::InputFormat>(tcpSourceConfig->inputformat()));
        sourceConfig->setDecideMessageSize(
            static_cast<Configurations::TCPDecideMessageSize>(tcpSourceConfig->tcpdecidemessagesize()));
        sourceConfig->setTupleSeparator(tcpSourceConfig->tupleseparator().at(0));
        sourceConfig->setSocketBufferSize(tcpSourceConfig->socketbuffersize());
        sourceConfig->setBytesUsedForSocketBufferSizeTransfer(tcpSourceConfig->bytesusedforsocketbuffersizetransfer());
        auto ret = TCPSourceDescriptor::create(schema, sourceConfig);
        return ret;
    } else if (serializedSourceDescriptor.Is<SerializableOperator_SourceDetails_SerializableMonitoringSourceDescriptor>()) {
        // de-serialize zmq source descriptor
        NES_DEBUG("OperatorSerializationUtil:: de-serialized SourceDescriptor as monitoringSourceDescriptor");
        auto monitoringSerializedSourceDescriptor = SerializableOperator_SourceDetails_SerializableMonitoringSourceDescriptor();
        serializedSourceDescriptor.UnpackTo(&monitoringSerializedSourceDescriptor);
        // de-serialize source schema
        auto waitTime = std::chrono::milliseconds(monitoringSerializedSourceDescriptor.waittime());
        auto metricCollectorType = monitoringSerializedSourceDescriptor.metriccollectortype();
        auto ret = MonitoringSourceDescriptor::create(waitTime, Monitoring::MetricCollectorType(metricCollectorType));
        return ret;
    } else if (serializedSourceDescriptor.Is<SerializableOperator_SourceDetails_SerializableNetworkSourceDescriptor>()) {
        // de-serialize zmq source descriptor
        NES_DEBUG("OperatorSerializationUtil:: de-serialized SourceDescriptor as NetworkSourceDescriptor");
        auto networkSerializedSourceDescriptor = SerializableOperator_SourceDetails_SerializableNetworkSourceDescriptor();
        serializedSourceDescriptor.UnpackTo(&networkSerializedSourceDescriptor);
        // de-serialize source schema
        auto schema = SchemaSerializationUtil::deserializeSchema(networkSerializedSourceDescriptor.sourceschema());
        Network::NesPartition nesPartition{networkSerializedSourceDescriptor.nespartition().queryid(),
                                           networkSerializedSourceDescriptor.nespartition().operatorid(),
                                           networkSerializedSourceDescriptor.nespartition().partitionid(),
                                           networkSerializedSourceDescriptor.nespartition().subpartitionid()};
        NES::Network::NodeLocation nodeLocation(networkSerializedSourceDescriptor.nodelocation().nodeid(),
                                                networkSerializedSourceDescriptor.nodelocation().hostname(),
                                                networkSerializedSourceDescriptor.nodelocation().port());
        auto waitTime = std::chrono::milliseconds(networkSerializedSourceDescriptor.waittime());
        auto ret = Network::NetworkSourceDescriptor::create(schema,
                                                            nesPartition,
                                                            nodeLocation,
                                                            waitTime,
                                                            networkSerializedSourceDescriptor.retrytimes());
        return ret;
    } else if (serializedSourceDescriptor.Is<SerializableOperator_SourceDetails_SerializableDefaultSourceDescriptor>()) {
        // de-serialize default source descriptor
        NES_DEBUG("OperatorSerializationUtil:: de-serialized SourceDescriptor as DefaultSourceDescriptor");
        auto defaultSerializedSourceDescriptor = SerializableOperator_SourceDetails_SerializableDefaultSourceDescriptor();
        serializedSourceDescriptor.UnpackTo(&defaultSerializedSourceDescriptor);
        // de-serialize source schema
        auto schema = SchemaSerializationUtil::deserializeSchema(defaultSerializedSourceDescriptor.sourceschema());
        auto ret = DefaultSourceDescriptor::create(schema,
                                                   defaultSerializedSourceDescriptor.numbufferstoprocess(),
                                                   defaultSerializedSourceDescriptor.sourcegatheringinterval());
        return ret;
    } else if (serializedSourceDescriptor.Is<SerializableOperator_SourceDetails_SerializableBinarySourceDescriptor>()) {
        // de-serialize binary source descriptor
        NES_DEBUG("OperatorSerializationUtil:: de-serialized SourceDescriptor as BinarySourceDescriptor");
        auto binarySerializedSourceDescriptor = SerializableOperator_SourceDetails_SerializableBinarySourceDescriptor();
        serializedSourceDescriptor.UnpackTo(&binarySerializedSourceDescriptor);
        // de-serialize source schema
        auto schema = SchemaSerializationUtil::deserializeSchema(binarySerializedSourceDescriptor.sourceschema());
        auto ret = BinarySourceDescriptor::create(schema, binarySerializedSourceDescriptor.filepath());
        return ret;
    } else if (serializedSourceDescriptor.Is<SerializableOperator_SourceDetails_SerializableCsvSourceDescriptor>()) {
        // de-serialize csv source descriptor
        NES_DEBUG("OperatorSerializationUtil:: de-serialized SourceDescriptor as CsvSourceDescriptor");
        auto csvSerializedSourceDescriptor = SerializableOperator_SourceDetails_SerializableCsvSourceDescriptor();
        serializedSourceDescriptor.UnpackTo(&csvSerializedSourceDescriptor);
        // de-serialize source schema
        auto schema = SchemaSerializationUtil::deserializeSchema(csvSerializedSourceDescriptor.sourceschema());
        auto sourceConfig = CSVSourceType::create();
        auto csvSourceConfig = new SerializablePhysicalSourceType_SerializableCSVSourceType();
        csvSerializedSourceDescriptor.physicalsourcetype().specificphysicalsourcetype().UnpackTo(csvSourceConfig);
        sourceConfig->setFilePath(csvSourceConfig->filepath());
        sourceConfig->setSkipHeader(csvSourceConfig->skipheader());
        sourceConfig->setDelimiter(csvSourceConfig->delimiter());
        sourceConfig->setGatheringInterval(csvSourceConfig->sourcegatheringinterval());
        sourceConfig->setNumberOfBuffersToProduce(csvSourceConfig->numberofbufferstoproduce());
        sourceConfig->setNumberOfTuplesToProducePerBuffer(csvSourceConfig->numberoftuplestoproduceperbuffer());
        auto ret = CsvSourceDescriptor::create(schema, sourceConfig);
        return ret;
    } else if (serializedSourceDescriptor.Is<SerializableOperator_SourceDetails_SerializableSenseSourceDescriptor>()) {
        // de-serialize sense source descriptor
        NES_DEBUG("OperatorSerializationUtil:: de-serialized SourceDescriptor as SenseSourceDescriptor");
        auto senseSerializedSourceDescriptor = SerializableOperator_SourceDetails_SerializableSenseSourceDescriptor();
        serializedSourceDescriptor.UnpackTo(&senseSerializedSourceDescriptor);
        // de-serialize source schema
        auto schema = SchemaSerializationUtil::deserializeSchema(senseSerializedSourceDescriptor.sourceschema());
        return SenseSourceDescriptor::create(schema, senseSerializedSourceDescriptor.udfs());
    } else if (serializedSourceDescriptor.Is<SerializableOperator_SourceDetails_SerializableLoRaWANProxySourceDescriptor>()) {
        NES_DEBUG("OperatorSerializationUtil:: de-serialized SourceDescriptor as LoRaWANProxySourceDescriptor");
        auto serializedloRaWanProxySourceDescriptor = SerializableOperator_SourceDetails_SerializableLoRaWANProxySourceDescriptor();
        serializedSourceDescriptor.UnpackTo(&serializedloRaWanProxySourceDescriptor);
        auto schema = SchemaSerializationUtil::deserializeSchema(serializedloRaWanProxySourceDescriptor.sourceschema());
        auto serializedProxySourceType = SerializablePhysicalSourceType_SerializableLoRaWANProxySourceType();
        serializedloRaWanProxySourceDescriptor.physicalsourcetype().specificphysicalsourcetype().UnpackTo(&serializedProxySourceType);

        auto lorawanSourceType = LoRaWANProxySourceType::create();
        lorawanSourceType->setNetworkStack(serializedProxySourceType.networkstack());
        lorawanSourceType->setUrl(serializedProxySourceType.url());
        lorawanSourceType->setUserName(serializedProxySourceType.username());
        lorawanSourceType->setPassword(serializedProxySourceType.password());
        lorawanSourceType->setAppId(serializedProxySourceType.appid());
        lorawanSourceType->setCapath(serializedProxySourceType.capath());
        lorawanSourceType->setCertpath(serializedProxySourceType.certpath());
        lorawanSourceType->setKeypath(serializedProxySourceType.keypath());

        lorawanSourceType->setDeviceEUIs(std::vector<std::string>(serializedProxySourceType.deviceeuis().begin(),
                                                                  serializedProxySourceType.deviceeuis().end()));
        lorawanSourceType->setSensorFields(std::vector<std::string>(serializedProxySourceType.sensorfields().begin(),
                                                                  serializedProxySourceType.sensorfields().end()));

        for (const auto& [id, query] : serializedProxySourceType.queries()){
            auto queryPtr = std::make_shared<EndDeviceProtocol::Query>();
            queryPtr->CopyFrom(query);
            lorawanSourceType->addSerializedQuery(id, queryPtr);
        }
        return LoRaWANProxySourceDescriptor::create(schema, lorawanSourceType);
    }
    else if (serializedSourceDescriptor.Is<SerializableOperator_SourceDetails_SerializableLogicalSourceDescriptor>()) {
        // de-serialize logical source descriptor
        NES_DEBUG("OperatorSerializationUtil:: de-serialized SourceDescriptor as LogicalSourceDescriptor");
        auto logicalSourceSerializedSourceDescriptor = SerializableOperator_SourceDetails_SerializableLogicalSourceDescriptor();
        serializedSourceDescriptor.UnpackTo(&logicalSourceSerializedSourceDescriptor);

        // de-serialize source schema
        SourceDescriptorPtr logicalSourceDescriptor =
            LogicalSourceDescriptor::create(logicalSourceSerializedSourceDescriptor.logicalsourcename());
        logicalSourceDescriptor->setPhysicalSourceName(logicalSourceSerializedSourceDescriptor.physicalsourcename());
        // check if the schema is set
        if (logicalSourceSerializedSourceDescriptor.has_sourceschema()) {
            auto schema = SchemaSerializationUtil::deserializeSchema(logicalSourceSerializedSourceDescriptor.sourceschema());
            logicalSourceDescriptor->setSchema(schema);
        }

        return logicalSourceDescriptor;
    } else {
        NES_ERROR("OperatorSerializationUtil: Unknown Source Descriptor Type " << serializedSourceDescriptor.type_url());
        throw std::invalid_argument("Unknown Source Descriptor Type");
    }
}

void OperatorSerializationUtil::serializeSinkDescriptor(const SinkDescriptor& sinkDescriptor,
                                                        SerializableOperator_SinkDetails& sinkDetails,
                                                        uint64_t numberOfOrigins) {
    // serialize a sink descriptor and all its properties depending on its type
    NES_DEBUG("OperatorSerializationUtil:: serialized SinkDescriptor ");
    if (sinkDescriptor.instanceOf<const PrintSinkDescriptor>()) {
        // serialize print sink descriptor
        auto printSinkDescriptor = sinkDescriptor.as<const PrintSinkDescriptor>();
        NES_TRACE("OperatorSerializationUtil:: serialized SinkDescriptor as "
                  "SerializableOperator_SinkDetails_SerializablePrintSinkDescriptor");
        auto serializedSinkDescriptor = SerializableOperator_SinkDetails_SerializablePrintSinkDescriptor();
        sinkDetails.mutable_sinkdescriptor()->PackFrom(serializedSinkDescriptor);
        sinkDetails.set_faulttolerancemode(static_cast<uint64_t>(printSinkDescriptor->getFaultToleranceType()));
        sinkDetails.set_numberoforiginids(numberOfOrigins);
    } else if (sinkDescriptor.instanceOf<const NullOutputSinkDescriptor>()) {
        auto nullSinkDescriptor = sinkDescriptor.as<const NullOutputSinkDescriptor>();
        NES_TRACE("OperatorSerializationUtil:: serialized SinkDescriptor as "
                  "SerializableOperator_SinkDetails_SerializableNullOutputSinkDescriptor");
        auto serializedSinkDescriptor = SerializableOperator_SinkDetails_SerializableNullOutputSinkDescriptor();
        sinkDetails.mutable_sinkdescriptor()->PackFrom(serializedSinkDescriptor);
        sinkDetails.set_faulttolerancemode(static_cast<uint64_t>(nullSinkDescriptor->getFaultToleranceType()));
        sinkDetails.set_numberoforiginids(numberOfOrigins);
    } else if (sinkDescriptor.instanceOf<const ZmqSinkDescriptor>()) {
        // serialize zmq sink descriptor
        NES_TRACE("OperatorSerializationUtil:: serialized SinkDescriptor as "
                  "SerializableOperator_SinkDetails_SerializableZMQSinkDescriptor");
        auto zmqSinkDescriptor = sinkDescriptor.as<const ZmqSinkDescriptor>();
        auto serializedSinkDescriptor = SerializableOperator_SinkDetails_SerializableZMQSinkDescriptor();
        serializedSinkDescriptor.set_port(zmqSinkDescriptor->getPort());
        serializedSinkDescriptor.set_isinternal(zmqSinkDescriptor->isInternal());
        serializedSinkDescriptor.set_host(zmqSinkDescriptor->getHost());
        sinkDetails.mutable_sinkdescriptor()->PackFrom(serializedSinkDescriptor);
        sinkDetails.set_faulttolerancemode(static_cast<uint64_t>(zmqSinkDescriptor->getFaultToleranceType()));
        sinkDetails.set_numberoforiginids(numberOfOrigins);
    } else if (sinkDescriptor.instanceOf<const MonitoringSinkDescriptor>()) {
        // serialize Monitoring sink descriptor
        NES_TRACE("OperatorSerializationUtil:: serialized SinkDescriptor as "
                  "SerializableOperator_SinkDetails_SerializableMonitoringSinkDescriptor");
        auto monitoringSinkDescriptor = sinkDescriptor.as<const MonitoringSinkDescriptor>();
        auto serializedSinkDescriptor = SerializableOperator_SinkDetails_SerializableMonitoringSinkDescriptor();
        serializedSinkDescriptor.set_collectortype(monitoringSinkDescriptor->getCollectorType());
        sinkDetails.mutable_sinkdescriptor()->PackFrom(serializedSinkDescriptor);
        sinkDetails.set_faulttolerancemode(static_cast<uint64_t>(monitoringSinkDescriptor->getFaultToleranceType()));
        sinkDetails.set_numberoforiginids(numberOfOrigins);
    }

#ifdef ENABLE_OPC_BUILD
    else if (sinkDescriptor.instanceOf<const OPCSinkDescriptor>()) {
        // serialize opc sink descriptor
        NES_TRACE2("OperatorSerializationUtil:: serialized SinkDescriptor as "
                   "SerializableOperator_SinkDetails_SerializableOPCSinkDescriptor");
        auto opcSinkDescriptor = sinkDescriptor->as<OPCSinkDescriptor>();
        auto opcSerializedSinkDescriptor = SerializableOperator_SinkDetails_SerializableOPCSinkDescriptor();
        char* ident = (char*) UA_malloc(sizeof(char) * opcSinkDescriptor->getNodeId().identifier.string.length + 1);
        memcpy(ident,
               opcSinkDescriptor->getNodeId().identifier.string.data,
               opcSinkDescriptor->getNodeId().identifier.string.length);
        ident[opcSinkDescriptor->getNodeId().identifier.string.length] = '\0';
        opcSerializedSinkDescriptor.set_identifier(ident);
        free(ident);
        opcSerializedSinkDescriptor.set_url(opcSinkDescriptor->getUrl());
        opcSerializedSinkDescriptor.set_namespaceindex(opcSinkDescriptor->getNodeId().namespaceIndex);
        opcSerializedSinkDescriptor.set_identifiertype(opcSinkDescriptor->getNodeId().identifierType);
        opcSerializedSinkDescriptor.set_user(opcSinkDescriptor->getUser());
        opcSerializedSinkDescriptor.set_password(opcSinkDescriptor->getPassword());
        sinkDetails->mutable_sinkdescriptor()->PackFrom(opcSerializedSinkDescriptor);
    }
#endif
    else if (sinkDescriptor.instanceOf<const MQTTSinkDescriptor>()) {
        // serialize MQTT sink descriptor
        NES_TRACE("OperatorSerializationUtil:: serialized SourceDescriptor as "
                  "SerializableOperator_SourceDetails_SerializableMQTTSourceDescriptor");
        auto mqttSinkDescriptor = sinkDescriptor.as<const MQTTSinkDescriptor>();
        auto mqttSerializedSinkDescriptor = SerializableOperator_SinkDetails_SerializableMQTTSinkDescriptor();
        mqttSerializedSinkDescriptor.set_address(mqttSinkDescriptor->getAddress());
        mqttSerializedSinkDescriptor.set_clientid(mqttSinkDescriptor->getClientId());
        mqttSerializedSinkDescriptor.set_topic(mqttSinkDescriptor->getTopic());
        mqttSerializedSinkDescriptor.set_user(mqttSinkDescriptor->getUser());
        mqttSerializedSinkDescriptor.set_maxbufferedmsgs(mqttSinkDescriptor->getMaxBufferedMSGs());
        mqttSerializedSinkDescriptor.set_timeunit(
            (SerializableOperator_SinkDetails_SerializableMQTTSinkDescriptor_TimeUnits) mqttSinkDescriptor->getTimeUnit());
        mqttSerializedSinkDescriptor.set_msgdelay(mqttSinkDescriptor->getMsgDelay());
        mqttSerializedSinkDescriptor.set_asynchronousclient(mqttSinkDescriptor->getAsynchronousClient());

        sinkDetails.mutable_sinkdescriptor()->PackFrom(mqttSerializedSinkDescriptor);
        sinkDetails.set_faulttolerancemode(static_cast<uint64_t>(mqttSinkDescriptor->getFaultToleranceType()));
        sinkDetails.set_numberoforiginids(numberOfOrigins);
    } else if (sinkDescriptor.instanceOf<const Network::NetworkSinkDescriptor>()) {
        // serialize zmq sink descriptor
        NES_TRACE("OperatorSerializationUtil:: serialized SinkDescriptor as "
                  "SerializableOperator_SinkDetails_SerializableNetworkSinkDescriptor");
        auto networkSinkDescriptor = sinkDescriptor.as<const Network::NetworkSinkDescriptor>();
        auto serializedSinkDescriptor = SerializableOperator_SinkDetails_SerializableNetworkSinkDescriptor();
        //set details of NesPartition
        auto* serializedNesPartition = serializedSinkDescriptor.mutable_nespartition();
        auto nesPartition = networkSinkDescriptor->getNesPartition();
        serializedNesPartition->set_queryid(nesPartition.getQueryId());
        serializedNesPartition->set_operatorid(nesPartition.getOperatorId());
        serializedNesPartition->set_partitionid(nesPartition.getPartitionId());
        serializedNesPartition->set_subpartitionid(nesPartition.getSubpartitionId());
        //set details of NodeLocation
        auto* serializedNodeLocation = serializedSinkDescriptor.mutable_nodelocation();
        auto nodeLocation = networkSinkDescriptor->getNodeLocation();
        serializedNodeLocation->set_nodeid(nodeLocation.getNodeId());
        serializedNodeLocation->set_hostname(nodeLocation.getHostname());
        serializedNodeLocation->set_port(nodeLocation.getPort());
        // set reconnection details
        auto s = std::chrono::duration_cast<std::chrono::milliseconds>(networkSinkDescriptor->getWaitTime());
        serializedSinkDescriptor.set_waittime(s.count());
        serializedSinkDescriptor.set_retrytimes(networkSinkDescriptor->getRetryTimes());
        //set unique network sink partition id. Take care to ue this value during deserialization as well!
        serializedSinkDescriptor.set_uniquenetworksinkdescriptorid(networkSinkDescriptor->getUniqueNetworkSinkDescriptorId());
        //pack to output
        sinkDetails.mutable_sinkdescriptor()->PackFrom(serializedSinkDescriptor);
        sinkDetails.set_faulttolerancemode(static_cast<uint64_t>(networkSinkDescriptor->getFaultToleranceType()));
        sinkDetails.set_numberoforiginids(numberOfOrigins);
    } else if (sinkDescriptor.instanceOf<const FileSinkDescriptor>()) {
        // serialize file sink descriptor. The file sink has different types which have to be set correctly
        NES_TRACE("OperatorSerializationUtil:: serialized SinkDescriptor as "
                  "SerializableOperator_SinkDetails_SerializableFileSinkDescriptor");
        auto fileSinkDescriptor = sinkDescriptor.as<const FileSinkDescriptor>();
        auto serializedSinkDescriptor = SerializableOperator_SinkDetails_SerializableFileSinkDescriptor();

        serializedSinkDescriptor.set_filepath(fileSinkDescriptor->getFileName());
        serializedSinkDescriptor.set_append(fileSinkDescriptor->getAppend());

        auto format = fileSinkDescriptor->getSinkFormatAsString();
        if (format == "JSON_FORMAT") {
            serializedSinkDescriptor.set_sinkformat("JSON_FORMAT");
        } else if (format == "CSV_FORMAT") {
            serializedSinkDescriptor.set_sinkformat("CSV_FORMAT");
        } else if (format == "NES_FORMAT") {
            serializedSinkDescriptor.set_sinkformat("NES_FORMAT");
        } else if (format == "TEXT_FORMAT") {
            serializedSinkDescriptor.set_sinkformat("TEXT_FORMAT");
        } else {
            NES_ERROR("serializeSinkDescriptor: format not supported");
        }
        sinkDetails.mutable_sinkdescriptor()->PackFrom(serializedSinkDescriptor);
        sinkDetails.set_faulttolerancemode(static_cast<uint64_t>(fileSinkDescriptor->getFaultToleranceType()));
        sinkDetails.set_numberoforiginids(numberOfOrigins);
    } else if (sinkDescriptor.instanceOf<const Experimental::MaterializedView::MaterializedViewSinkDescriptor>()) {
        NES_TRACE("OperatorSerializationUtil:: serialized MaterializedViewSinkDescriptor as "
                  "SerializableOperator_SinkDetails_SerializableMaterializedViewSinkDescriptor");
        auto materializedViewSinkDescriptor =
            sinkDescriptor.as<const Experimental::MaterializedView::MaterializedViewSinkDescriptor>();
        auto serializedSinkDescriptor = SerializableOperator_SinkDetails_SerializableMaterializedViewSinkDescriptor();
        serializedSinkDescriptor.set_viewid(materializedViewSinkDescriptor->getViewId());
        sinkDetails.mutable_sinkdescriptor()->PackFrom(serializedSinkDescriptor);
        sinkDetails.set_faulttolerancemode(static_cast<uint64_t>(materializedViewSinkDescriptor->getFaultToleranceType()));
        sinkDetails.set_numberoforiginids(numberOfOrigins);
    } else {

        NES_ERROR("OperatorSerializationUtil: Unknown Sink Descriptor Type - " << sinkDescriptor.toString());
        throw std::invalid_argument("Unknown Sink Descriptor Type");
    }
}

SinkDescriptorPtr OperatorSerializationUtil::deserializeSinkDescriptor(const SerializableOperator_SinkDetails& sinkDetails) {
    // de-serialize a sink descriptor and all its properties to a SinkDescriptor.
    NES_TRACE("OperatorSerializationUtil:: de-serialized SinkDescriptor " << sinkDetails.DebugString());
    const auto& deserializedSinkDescriptor = sinkDetails.sinkdescriptor();
    const auto deserializedFaultTolerance = sinkDetails.faulttolerancemode();
    const auto deserializedNumberOfOrigins = sinkDetails.numberoforiginids();
    if (deserializedSinkDescriptor.Is<SerializableOperator_SinkDetails_SerializablePrintSinkDescriptor>()) {
        // de-serialize print sink descriptor
        NES_TRACE("OperatorSerializationUtil:: de-serialized SinkDescriptor as PrintSinkDescriptor");
        return PrintSinkDescriptor::create(FaultToleranceType::Value(deserializedFaultTolerance), deserializedNumberOfOrigins);
    }
    if (deserializedSinkDescriptor.Is<SerializableOperator_SinkDetails_SerializableNullOutputSinkDescriptor>()) {
        // de-serialize print sink descriptor
        NES_TRACE("OperatorSerializationUtil:: de-serialized SinkDescriptor as PrintSinkDescriptor");
        return NullOutputSinkDescriptor::create(FaultToleranceType::Value(deserializedFaultTolerance),
                                                deserializedNumberOfOrigins);
    } else if (deserializedSinkDescriptor.Is<SerializableOperator_SinkDetails_SerializableZMQSinkDescriptor>()) {
        // de-serialize zmq sink descriptor
        NES_TRACE("OperatorSerializationUtil:: de-serialized SinkDescriptor as ZmqSinkDescriptor");
        auto serializedSinkDescriptor = SerializableOperator_SinkDetails_SerializableZMQSinkDescriptor();
        deserializedSinkDescriptor.UnpackTo(&serializedSinkDescriptor);
        return ZmqSinkDescriptor::create(serializedSinkDescriptor.host(),
                                         serializedSinkDescriptor.port(),
                                         serializedSinkDescriptor.isinternal(),
                                         FaultToleranceType::Value(deserializedFaultTolerance),
                                         deserializedNumberOfOrigins);
    } else if (deserializedSinkDescriptor.Is<SerializableOperator_SinkDetails_SerializableMonitoringSinkDescriptor>()) {
        // de-serialize zmq sink descriptor
        NES_TRACE("OperatorSerializationUtil:: de-serialized SinkDescriptor as MonitoringSinkDescriptor");
        auto serializedSinkDescriptor = SerializableOperator_SinkDetails_SerializableMonitoringSinkDescriptor();
        deserializedSinkDescriptor.UnpackTo(&serializedSinkDescriptor);
        return MonitoringSinkDescriptor::create(Monitoring::MetricCollectorType(serializedSinkDescriptor.collectortype()),
                                                FaultToleranceType::Value(deserializedFaultTolerance),
                                                deserializedNumberOfOrigins);
    }
#ifdef ENABLE_OPC_BUILD
    else if (deserializedSinkDescriptor.Is<SerializableOperator_SinkDetails_SerializableOPCSinkDescriptor>()) {
        // de-serialize opc sink descriptor
        NES_TRACE2("OperatorSerializationUtil:: de-serialized SinkDescriptor as OPCSinkDescriptor");
        auto opcSerializedSinkDescriptor = SerializableOperator_SinkDetails_SerializableOPCSinkDescriptor();
        deserializedSinkDescriptor.UnpackTo(&opcSerializedSinkDescriptor);
        char* ident = (char*) UA_malloc(sizeof(char) * opcSerializedSinkDescriptor.identifier().length() + 1);
        memcpy(ident, opcSerializedSinkDescriptor.identifier().data(), opcSerializedSinkDescriptor.identifier().length());
        ident[opcSerializedSinkDescriptor.identifier().length()] = '\0';
        UA_NodeId nodeId = UA_NODEID_STRING(opcSerializedSinkDescriptor.namespaceindex(), ident);
        return OPCSinkDescriptor::create(opcSerializedSinkDescriptor.url(),
                                         nodeId,
                                         opcSerializedSinkDescriptor.user(),
                                         opcSerializedSinkDescriptor.password());
    }
#endif

    else if (deserializedSinkDescriptor.Is<SerializableOperator_SinkDetails_SerializableMQTTSinkDescriptor>()) {
        // de-serialize MQTT sink descriptor
        NES_TRACE("OperatorSerializationUtil:: de-serialized SinkDescriptor as MQTTSinkDescriptor");
        auto serializedSinkDescriptor = SerializableOperator_SinkDetails_SerializableMQTTSinkDescriptor();
        deserializedSinkDescriptor.UnpackTo(&serializedSinkDescriptor);
        return MQTTSinkDescriptor::create(std::string{serializedSinkDescriptor.address()},
                                          std::string{serializedSinkDescriptor.topic()},
                                          std::string{serializedSinkDescriptor.user()},
                                          serializedSinkDescriptor.maxbufferedmsgs(),
                                          (MQTTSinkDescriptor::TimeUnits) serializedSinkDescriptor.timeunit(),
                                          serializedSinkDescriptor.msgdelay(),
                                          (MQTTSinkDescriptor::ServiceQualities) serializedSinkDescriptor.qualityofservice(),
                                          serializedSinkDescriptor.asynchronousclient(),
                                          std::string{serializedSinkDescriptor.clientid()},
                                          FaultToleranceType::Value(deserializedFaultTolerance),
                                          deserializedNumberOfOrigins);
    } else if (deserializedSinkDescriptor.Is<SerializableOperator_SinkDetails_SerializableNetworkSinkDescriptor>()) {
        // de-serialize zmq sink descriptor
        NES_TRACE("OperatorSerializationUtil:: de-serialized SinkDescriptor as NetworkSinkDescriptor");
        auto serializedSinkDescriptor = SerializableOperator_SinkDetails_SerializableNetworkSinkDescriptor();
        deserializedSinkDescriptor.UnpackTo(&serializedSinkDescriptor);
        Network::NesPartition nesPartition{serializedSinkDescriptor.nespartition().queryid(),
                                           serializedSinkDescriptor.nespartition().operatorid(),
                                           serializedSinkDescriptor.nespartition().partitionid(),
                                           serializedSinkDescriptor.nespartition().subpartitionid()};
        Network::NodeLocation nodeLocation{serializedSinkDescriptor.nodelocation().nodeid(),
                                           serializedSinkDescriptor.nodelocation().hostname(),
                                           serializedSinkDescriptor.nodelocation().port()};
        auto waitTime = std::chrono::milliseconds(serializedSinkDescriptor.waittime());
        return Network::NetworkSinkDescriptor::create(nodeLocation,
                                                      nesPartition,
                                                      waitTime,
                                                      serializedSinkDescriptor.retrytimes(),
                                                      FaultToleranceType::Value(deserializedFaultTolerance),
                                                      deserializedNumberOfOrigins,
                                                      serializedSinkDescriptor.uniquenetworksinkdescriptorid());
    } else if (deserializedSinkDescriptor.Is<SerializableOperator_SinkDetails_SerializableFileSinkDescriptor>()) {
        // de-serialize file sink descriptor
        auto serializedSinkDescriptor = SerializableOperator_SinkDetails_SerializableFileSinkDescriptor();
        deserializedSinkDescriptor.UnpackTo(&serializedSinkDescriptor);
        NES_TRACE("OperatorSerializationUtil:: de-serialized SinkDescriptor as FileSinkDescriptor");
        return FileSinkDescriptor::create(serializedSinkDescriptor.filepath(),
                                          serializedSinkDescriptor.sinkformat(),
                                          serializedSinkDescriptor.append() ? "APPEND" : "OVERWRITE",
                                          FaultToleranceType::Value(deserializedFaultTolerance),
                                          deserializedNumberOfOrigins);
    } else if (deserializedSinkDescriptor.Is<SerializableOperator_SinkDetails_SerializableMaterializedViewSinkDescriptor>()) {
        // de-serialize materialized view sink descriptor
        auto serializedSinkDescriptor = SerializableOperator_SinkDetails_SerializableMaterializedViewSinkDescriptor();
        deserializedSinkDescriptor.UnpackTo(&serializedSinkDescriptor);
        NES_TRACE("OperatorSerializationUtil:: de-serialized SinkDescriptor as MaterializedViewSinkDescriptor");
        return Experimental::MaterializedView::MaterializedViewSinkDescriptor::create(
            serializedSinkDescriptor.viewid(),
            FaultToleranceType::Value(deserializedFaultTolerance),
            deserializedNumberOfOrigins);
    } else {
        NES_ERROR("OperatorSerializationUtil: Unknown sink Descriptor Type " << sinkDetails.DebugString());
        throw std::invalid_argument("Unknown Sink Descriptor Type");
    }
}

void OperatorSerializationUtil::serializeWatermarkAssignerOperator(
    const WatermarkAssignerLogicalOperatorNode& watermarkAssignerOperator,
    SerializableOperator& serializedOperator) {

    NES_TRACE("OperatorSerializationUtil:: serialize watermark assigner operator ");

    auto watermarkStrategyDetails = SerializableOperator_WatermarkStrategyDetails();
    auto watermarkStrategyDescriptor = watermarkAssignerOperator.getWatermarkStrategyDescriptor();
    serializeWatermarkStrategyDescriptor(*watermarkStrategyDescriptor, watermarkStrategyDetails);
    serializedOperator.mutable_details()->PackFrom(watermarkStrategyDetails);
}

LogicalUnaryOperatorNodePtr OperatorSerializationUtil::deserializeWatermarkAssignerOperator(
    const SerializableOperator_WatermarkStrategyDetails& watermarkStrategyDetails) {

    auto watermarkStrategyDescriptor = deserializeWatermarkStrategyDescriptor(watermarkStrategyDetails);
    return LogicalOperatorFactory::createWatermarkAssignerOperator(watermarkStrategyDescriptor, Util::getNextOperatorId());
}

void OperatorSerializationUtil::serializeWatermarkStrategyDescriptor(
    const Windowing::WatermarkStrategyDescriptor& watermarkStrategyDescriptor,
    SerializableOperator_WatermarkStrategyDetails& watermarkStrategyDetails) {
    NES_TRACE("OperatorSerializationUtil:: serialize watermark strategy ");

    if (watermarkStrategyDescriptor.instanceOf<const Windowing::EventTimeWatermarkStrategyDescriptor>()) {
        auto eventTimeWatermarkStrategyDescriptor =
            watermarkStrategyDescriptor.as<const Windowing::EventTimeWatermarkStrategyDescriptor>();
        auto serializedWatermarkStrategyDescriptor =
            SerializableOperator_WatermarkStrategyDetails_SerializableEventTimeWatermarkStrategyDescriptor();
        ExpressionSerializationUtil::serializeExpression(eventTimeWatermarkStrategyDescriptor->getOnField(),
                                                         serializedWatermarkStrategyDescriptor.mutable_onfield());
        serializedWatermarkStrategyDescriptor.set_allowedlateness(
            eventTimeWatermarkStrategyDescriptor->getAllowedLateness().getTime());
        serializedWatermarkStrategyDescriptor.set_multiplier(eventTimeWatermarkStrategyDescriptor->getTimeUnit().getMultiplier());
        watermarkStrategyDetails.mutable_strategy()->PackFrom(serializedWatermarkStrategyDescriptor);
    } else if (watermarkStrategyDescriptor.instanceOf<const Windowing::IngestionTimeWatermarkStrategyDescriptor>()) {
        auto serializedWatermarkStrategyDescriptor =
            SerializableOperator_WatermarkStrategyDetails_SerializableIngestionTimeWatermarkStrategyDescriptor();
        watermarkStrategyDetails.mutable_strategy()->PackFrom(serializedWatermarkStrategyDescriptor);
    } else {
        NES_ERROR("OperatorSerializationUtil: Unknown Watermark Strategy Descriptor Type");
        throw std::invalid_argument("Unknown Watermark Strategy Descriptor Type");
    }
}

Windowing::WatermarkStrategyDescriptorPtr OperatorSerializationUtil::deserializeWatermarkStrategyDescriptor(
    const SerializableOperator_WatermarkStrategyDetails& watermarkStrategyDetails) {

    NES_TRACE("OperatorSerializationUtil:: de-serialize watermark strategy ");
    const auto& deserializedWatermarkStrategyDescriptor = watermarkStrategyDetails.strategy();
    if (deserializedWatermarkStrategyDescriptor
            .Is<SerializableOperator_WatermarkStrategyDetails_SerializableEventTimeWatermarkStrategyDescriptor>()) {
        // de-serialize print sink descriptor
        NES_TRACE("OperatorSerializationUtil:: de-serialized WatermarkStrategy as EventTimeWatermarkStrategyDescriptor");
        auto serializedEventTimeWatermarkStrategyDescriptor =
            SerializableOperator_WatermarkStrategyDetails_SerializableEventTimeWatermarkStrategyDescriptor();
        deserializedWatermarkStrategyDescriptor.UnpackTo(&serializedEventTimeWatermarkStrategyDescriptor);

        auto onField =
            ExpressionSerializationUtil::deserializeExpression(serializedEventTimeWatermarkStrategyDescriptor.onfield())
                ->as<FieldAccessExpressionNode>();
        NES_DEBUG("OperatorSerializationUtil:: deserialized field name " << onField->getFieldName());
        auto eventTimeWatermarkStrategyDescriptor = Windowing::EventTimeWatermarkStrategyDescriptor::create(
            Attribute(onField->getFieldName()),
            Windowing::TimeMeasure(serializedEventTimeWatermarkStrategyDescriptor.allowedlateness()),
            Windowing::TimeUnit(serializedEventTimeWatermarkStrategyDescriptor.multiplier()));
        return eventTimeWatermarkStrategyDescriptor;
    }
    if (deserializedWatermarkStrategyDescriptor
            .Is<SerializableOperator_WatermarkStrategyDetails_SerializableIngestionTimeWatermarkStrategyDescriptor>()) {
        return Windowing::IngestionTimeWatermarkStrategyDescriptor::create();
    } else {
        NES_ERROR("OperatorSerializationUtil: Unknown Serialized Watermark Strategy Descriptor Type");
        throw std::invalid_argument("Unknown Serialized Watermark Strategy Descriptor Type");
    }
}

void OperatorSerializationUtil::serializeInputSchema(const OperatorNodePtr& operatorNode,
                                                     SerializableOperator& serializedOperator) {

    NES_TRACE("OperatorSerializationUtil:: serialize input schema");
    if (!operatorNode->isBinaryOperator()) {
        if (operatorNode->isExchangeOperator()) {
            SchemaSerializationUtil::serializeSchema(operatorNode->as<ExchangeOperatorNode>()->getInputSchema(),
                                                     serializedOperator.mutable_inputschema());
        } else {
            SchemaSerializationUtil::serializeSchema(operatorNode->as<UnaryOperatorNode>()->getInputSchema(),
                                                     serializedOperator.mutable_inputschema());
        }
    } else {
        SchemaSerializationUtil::serializeSchema(operatorNode->as<BinaryOperatorNode>()->getLeftInputSchema(),
                                                 serializedOperator.mutable_leftinputschema());
        SchemaSerializationUtil::serializeSchema(operatorNode->as<BinaryOperatorNode>()->getRightInputSchema(),
                                                 serializedOperator.mutable_rightinputschema());
    }
}

void OperatorSerializationUtil::deserializeInputSchema(LogicalOperatorNodePtr operatorNode,
                                                       SerializableOperator& serializedOperator) {
    // de-serialize operator input schema
    if (!operatorNode->isBinaryOperator()) {
        if (operatorNode->isExchangeOperator()) {
            operatorNode->as<ExchangeOperatorNode>()->setInputSchema(
                SchemaSerializationUtil::deserializeSchema(serializedOperator.inputschema()));
        } else {
            operatorNode->as<UnaryOperatorNode>()->setInputSchema(
                SchemaSerializationUtil::deserializeSchema(serializedOperator.inputschema()));
        }
    } else {
        operatorNode->as<BinaryOperatorNode>()->setLeftInputSchema(
            SchemaSerializationUtil::deserializeSchema(serializedOperator.leftinputschema()));
        operatorNode->as<BinaryOperatorNode>()->setRightInputSchema(
            SchemaSerializationUtil::deserializeSchema(serializedOperator.rightinputschema()));
    }
}

void OperatorSerializationUtil::serializeInferModelOperator(const InferModel::InferModelLogicalOperatorNode& inferModelOperator,
                                                            SerializableOperator& serializedOperator) {

    // serialize infer model operator
    NES_TRACE("OperatorSerializationUtil:: serialize to InferModelLogicalOperatorNode");
    auto inferModelDetails = SerializableOperator_InferModelDetails();

    for (auto& exp : inferModelOperator.getInputFields()) {
        auto* mutableInputFields = inferModelDetails.mutable_inputfields()->Add();
        ExpressionSerializationUtil::serializeExpression(exp->getExpressionNode(), mutableInputFields);
    }
    for (auto& exp : inferModelOperator.getOutputFields()) {
        auto* mutableOutputFields = inferModelDetails.mutable_outputfields()->Add();
        ExpressionSerializationUtil::serializeExpression(exp->getExpressionNode(), mutableOutputFields);
    }

    inferModelDetails.set_mlfilename(inferModelOperator.getDeployedModelPath());
    std::ifstream input(inferModelOperator.getModel(), std::ios::binary);

    std::string bytes((std::istreambuf_iterator<char>(input)), (std::istreambuf_iterator<char>()));
    input.close();
    inferModelDetails.set_mlfilecontent(bytes);

    serializedOperator.mutable_details()->PackFrom(inferModelDetails);
}

LogicalUnaryOperatorNodePtr
OperatorSerializationUtil::deserializeInferModelOperator(const SerializableOperator_InferModelDetails& inferModelDetails) {
    std::vector<ExpressionItemPtr> inputFields;
    std::vector<ExpressionItemPtr> outputFields;

    for (auto serializedInputField : inferModelDetails.inputfields()) {
        auto inputField = ExpressionSerializationUtil::deserializeExpression(serializedInputField);
        inputFields.push_back(std::make_shared<ExpressionItem>(inputField));
    }
    for (auto serializedOutputField : inferModelDetails.outputfields()) {
        auto outputField = ExpressionSerializationUtil::deserializeExpression(serializedOutputField);
        outputFields.push_back(std::make_shared<ExpressionItem>(outputField));
    }

    auto content = inferModelDetails.mlfilecontent();
    std::ofstream output(inferModelDetails.mlfilename(), std::ios::binary);
    output << content;
    output.close();

    return LogicalOperatorFactory::createInferModelOperator(inferModelDetails.mlfilename(),
                                                            inputFields,
                                                            outputFields,
                                                            Util::getNextOperatorId());
}

void OperatorSerializationUtil::serializeCEPIterationOperator(const IterationLogicalOperatorNode& iterationOperator,
                                                              SerializableOperator& serializedOperator) {
    NES_TRACE("OperatorSerializationUtil:: serialize to IterationLogicalOperatorNode");
    auto iterationDetails = SerializableOperator_CEPIterationDetails();
    iterationDetails.set_miniteration(iterationOperator.getMinIterations());
    iterationDetails.set_maxiteration(iterationOperator.getMaxIterations());

    serializedOperator.mutable_details()->PackFrom(iterationDetails);
}

LogicalUnaryOperatorNodePtr
OperatorSerializationUtil::deserializeCEPIterationOperator(const SerializableOperator_CEPIterationDetails& cepIterationDetails) {
    auto maxIteration = cepIterationDetails.maxiteration();
    auto minIteration = cepIterationDetails.miniteration();
    return LogicalOperatorFactory::createCEPIterationOperator(minIteration, maxIteration, Util::getNextOperatorId());
}

void OperatorSerializationUtil::serializeMapJavaUdfOperator(const MapJavaUdfLogicalOperatorNode& mapJavaUdfOperatorNode,
                                                            SerializableOperator& serializedOperator) {
    NES_TRACE("OperatorSerializationUtil:: serialize to MapJavaUdfLogicalOperatorNode");
    auto mapJavaUdfDetails = SerializableOperator_MapJavaUdfDetails();
    UdfSerializationUtil::serializeJavaUdfDescriptor(*mapJavaUdfOperatorNode.getJavaUdfDescriptor(),
                                                     *mapJavaUdfDetails.mutable_javaudfdescriptor());
    serializedOperator.mutable_details()->PackFrom(mapJavaUdfDetails);
}

LogicalUnaryOperatorNodePtr
OperatorSerializationUtil::deserializeMapJavaUdfOperator(const SerializableOperator_MapJavaUdfDetails& mapJavaUdfDetails) {
    auto javaUdfDescriptor = UdfSerializationUtil::deserializeJavaUdfDescriptor(mapJavaUdfDetails.javaudfdescriptor());
    return LogicalOperatorFactory::createMapJavaUdfLogicalOperator(javaUdfDescriptor);
}

void OperatorSerializationUtil::serializeWindowJavaUdfOperator(const WindowJavaUdfLogicalOperatorNode& windowJavaUdfOperatorNode,
                                                               SerializableOperator& serializedOperator) {
    NES_TRACE("OperatorSerializationUtil:: serialize to WindowJavaUdfLogicalOperatorNode");
    auto windowJavaUdfDetails = SerializableOperator_JavaUdfWindowDetails();
    UdfSerializationUtil::serializeJavaUdfDescriptor(*windowJavaUdfOperatorNode.getJavaUdfDescriptor(),
                                                     *windowJavaUdfDetails.mutable_javaudfdescriptor());

    if (windowJavaUdfOperatorNode.isKeyed()) {
        for (auto& key : windowJavaUdfOperatorNode.getKeys()) {
            auto expression = windowJavaUdfDetails.mutable_keys()->Add();
            ExpressionSerializationUtil::serializeExpression(key, expression);
        }
    }

    windowJavaUdfDetails.set_origin(windowJavaUdfOperatorNode.getOriginId());
    windowJavaUdfDetails.set_allowedlateness(windowJavaUdfOperatorNode.getAllowedLateness());

    // Serializing the windowType
    auto windowType = windowJavaUdfOperatorNode.getWindowType();
    if (windowType->isTumblingWindow() || windowType->isSlidingWindow()) {
        auto timeBasedWindowType = Windowing::WindowType::asTimeBasedWindowType(windowType);
        auto timeCharacteristic = timeBasedWindowType->getTimeCharacteristic();
        auto timeCharacteristicDetails = SerializableOperator_TimeCharacteristic();
        if (timeCharacteristic->getType() == Windowing::TimeCharacteristic::EventTime) {
            timeCharacteristicDetails.set_type(SerializableOperator_TimeCharacteristic_Type_EventTime);
            timeCharacteristicDetails.set_field(timeCharacteristic->getField()->getName());
        } else if (timeCharacteristic->getType() == Windowing::TimeCharacteristic::IngestionTime) {
            timeCharacteristicDetails.set_type(SerializableOperator_TimeCharacteristic_Type_IngestionTime);
        } else {
            NES_ERROR("OperatorSerializationUtil: Cant serialize window Time Characteristic");
        }
        timeCharacteristicDetails.set_multiplier(timeCharacteristic->getTimeUnit().getMultiplier());

        if (windowType->isTumblingWindow()) {
            auto tumblingWindow = std::dynamic_pointer_cast<Windowing::TumblingWindow>(windowType);
            auto tumblingWindowDetails = SerializableOperator_TumblingWindow();
            tumblingWindowDetails.mutable_timecharacteristic()->CopyFrom(timeCharacteristicDetails);
            tumblingWindowDetails.set_size(tumblingWindow->getSize().getTime());
            windowJavaUdfDetails.mutable_windowtype()->PackFrom(tumblingWindowDetails);

        } else if (windowType->isSlidingWindow()) {
            auto slidingWindow = std::dynamic_pointer_cast<Windowing::SlidingWindow>(windowType);
            auto slidingWindowDetails = SerializableOperator_SlidingWindow();
            slidingWindowDetails.mutable_timecharacteristic()->CopyFrom(timeCharacteristicDetails);
            slidingWindowDetails.set_size(slidingWindow->getSize().getTime());
            slidingWindowDetails.set_slide(slidingWindow->getSlide().getTime());
            windowJavaUdfDetails.mutable_windowtype()->PackFrom(slidingWindowDetails);

        } else {
            NES_ERROR("OperatorSerializationUtil: Cant serialize window Time Type");
        }

    } else if (windowType->isThresholdWindow()) {
        auto thresholdWindow = std::dynamic_pointer_cast<Windowing::ThresholdWindow>(windowType);
        auto thresholdWindowDetails = SerializableOperator_ThresholdWindow();
        ExpressionSerializationUtil::serializeExpression(thresholdWindow->getPredicate(),
                                                         thresholdWindowDetails.mutable_predicate());
        thresholdWindowDetails.set_minimumcount(thresholdWindow->getMinimumCount());
        windowJavaUdfDetails.mutable_windowtype()->PackFrom(thresholdWindowDetails);
    }

    // Serializing the distributionCharacteristic
    if (windowJavaUdfOperatorNode.getDistributionType()->getType() == Windowing::DistributionCharacteristic::Complete) {
        windowJavaUdfDetails.mutable_distrchar()->set_distr(
            SerializableOperator_DistributionCharacteristic_Distribution_Complete);
    } else if (windowJavaUdfOperatorNode.getDistributionType()->getType() == Windowing::DistributionCharacteristic::Combining) {
        windowJavaUdfDetails.mutable_distrchar()->set_distr(
            SerializableOperator_DistributionCharacteristic_Distribution_Combining);
    } else if (windowJavaUdfOperatorNode.getDistributionType()->getType() == Windowing::DistributionCharacteristic::Slicing) {
        windowJavaUdfDetails.mutable_distrchar()->set_distr(SerializableOperator_DistributionCharacteristic_Distribution_Slicing);
    } else if (windowJavaUdfOperatorNode.getDistributionType()->getType() == Windowing::DistributionCharacteristic::Merging) {
        windowJavaUdfDetails.mutable_distrchar()->set_distr(SerializableOperator_DistributionCharacteristic_Distribution_Merging);
    } else {
        NES_NOT_IMPLEMENTED();
    }

    serializedOperator.mutable_details()->PackFrom(windowJavaUdfDetails);
}

LogicalUnaryOperatorNodePtr OperatorSerializationUtil::deserializeWindowJavaUdfOperator(
    const SerializableOperator_JavaUdfWindowDetails& windowJavaUdfDetails) {
    auto javaUdfDescriptor = UdfSerializationUtil::deserializeJavaUdfDescriptor(windowJavaUdfDetails.javaudfdescriptor());

    // Deserializing windowType
    Windowing::WindowTypePtr windowType;
    auto serializedWindowType = windowJavaUdfDetails.windowtype();
    if (serializedWindowType.Is<SerializableOperator_TumblingWindow>()) {
        auto serializedTumblingWindow = SerializableOperator_TumblingWindow();
        serializedWindowType.UnpackTo(&serializedTumblingWindow);
        auto serializedTimeCharacteristic = serializedTumblingWindow.timecharacteristic();

        if (serializedTimeCharacteristic.type() == SerializableOperator_TimeCharacteristic_Type_EventTime) {
            auto field = Attribute(serializedTimeCharacteristic.field());
            auto multiplier = serializedTimeCharacteristic.multiplier();
            windowType = Windowing::TumblingWindow::of(
                Windowing::TimeCharacteristic::createEventTime(field, Windowing::TimeUnit(multiplier)),
                Windowing::TimeMeasure(serializedTumblingWindow.size()));

        } else if (serializedTimeCharacteristic.type() == SerializableOperator_TimeCharacteristic_Type_IngestionTime) {
            windowType = Windowing::TumblingWindow::of(Windowing::TimeCharacteristic::createIngestionTime(),
                                                       Windowing::TimeMeasure(serializedTumblingWindow.size()));

        } else {
            NES_FATAL_ERROR("OperatorSerializationUtil: could not de-serialize window time characteristic: "
                            << serializedTimeCharacteristic.DebugString());
        }

    } else if (serializedWindowType.Is<SerializableOperator_SlidingWindow>()) {
        auto serializedSlidingWindow = SerializableOperator_SlidingWindow();
        serializedWindowType.UnpackTo(&serializedSlidingWindow);
        auto serializedTimeCharacteristic = serializedSlidingWindow.timecharacteristic();

        if (serializedTimeCharacteristic.type() == SerializableOperator_TimeCharacteristic_Type_EventTime) {
            auto field = Attribute(serializedTimeCharacteristic.field());
            windowType = Windowing::SlidingWindow::of(Windowing::TimeCharacteristic::createEventTime(field),
                                                      Windowing::TimeMeasure(serializedSlidingWindow.size()),
                                                      Windowing::TimeMeasure(serializedSlidingWindow.slide()));

        } else if (serializedTimeCharacteristic.type() == SerializableOperator_TimeCharacteristic_Type_IngestionTime) {
            windowType = Windowing::SlidingWindow::of(Windowing::TimeCharacteristic::createIngestionTime(),
                                                      Windowing::TimeMeasure(serializedSlidingWindow.size()),
                                                      Windowing::TimeMeasure(serializedSlidingWindow.slide()));

        } else {
            NES_FATAL_ERROR("OperatorSerializationUtil: could not de-serialize window time characteristic: "
                            << serializedTimeCharacteristic.DebugString());
        }

    } else if (serializedWindowType.Is<SerializableOperator_ThresholdWindow>()) {
        auto serializedThresholdWindow = SerializableOperator_ThresholdWindow();
        serializedWindowType.UnpackTo(&serializedThresholdWindow);
        auto thresholdExpression = ExpressionSerializationUtil::deserializeExpression(serializedThresholdWindow.predicate());
        windowType = Windowing::ThresholdWindow::of(thresholdExpression);

    } else {
        NES_FATAL_ERROR("OperatorSerializationUtil: could not de-serialize window type: " << serializedWindowType.DebugString());
    }

    auto distrChar = windowJavaUdfDetails.distrchar();
    Windowing::DistributionCharacteristicPtr distChar;
    if (distrChar.distr() == SerializableOperator_DistributionCharacteristic_Distribution_Unset) {
        // `Unset' indicates that the logical operator has just been deserialized from a client.
        // We change it to `Complete' which is the default used in `Query::window' and `Query::windowByKey'.
        // TODO This logic should be revisited when #2884 is fixed.
        NES_DEBUG("OperatorSerializationUtil::deserializeWindowOperator: "
                  "SerializableOperator_WindowDetails_DistributionCharacteristic_Distribution_Unset");
        distChar = Windowing::DistributionCharacteristic::createCompleteWindowType();

    } else if (distrChar.distr() == SerializableOperator_DistributionCharacteristic_Distribution_Complete) {
        NES_DEBUG("OperatorSerializationUtil::deserializeWindowOperator: "
                  "SerializableOperator_WindowDetails_DistributionCharacteristic_Distribution_Complete");
        distChar = Windowing::DistributionCharacteristic::createCompleteWindowType();

    } else if (distrChar.distr() == SerializableOperator_DistributionCharacteristic_Distribution_Combining) {
        NES_DEBUG("OperatorSerializationUtil::deserializeWindowOperator: "
                  "SerializableOperator_WindowDetails_DistributionCharacteristic_Distribution_Combining");
        distChar = std::make_shared<Windowing::DistributionCharacteristic>(Windowing::DistributionCharacteristic::Combining);

    } else if (distrChar.distr() == SerializableOperator_DistributionCharacteristic_Distribution_Slicing) {
        NES_DEBUG("OperatorSerializationUtil::deserializeWindowOperator: "
                  "SerializableOperator_WindowDetails_DistributionCharacteristic_Distribution_Slicing");
        distChar = std::make_shared<Windowing::DistributionCharacteristic>(Windowing::DistributionCharacteristic::Slicing);

    } else if (distrChar.distr() == SerializableOperator_DistributionCharacteristic_Distribution_Merging) {
        NES_DEBUG("OperatorSerializationUtil::deserializeWindowOperator: "
                  "SerializableOperator_WindowDetails_DistributionCharacteristic_Distribution_Merging");
        distChar = std::make_shared<Windowing::DistributionCharacteristic>(Windowing::DistributionCharacteristic::Merging);

    } else {
        NES_NOT_IMPLEMENTED();
    }

    std::vector<FieldAccessExpressionNodePtr> keyAccessExpression;
    for (auto& key : windowJavaUdfDetails.keys()) {
        keyAccessExpression.emplace_back(
            ExpressionSerializationUtil::deserializeExpression(key)->as<FieldAccessExpressionNode>());
    }

    return LogicalOperatorFactory::createWindowJavaUdfLogicalOperator(javaUdfDescriptor,
                                                                      windowType,
                                                                      distChar,
                                                                      keyAccessExpression,
                                                                      windowJavaUdfDetails.allowedlateness(),
                                                                      windowJavaUdfDetails.origin());
}

}// namespace NES<|MERGE_RESOLUTION|>--- conflicted
+++ resolved
@@ -1257,8 +1257,7 @@
         // serialize source schema
         SchemaSerializationUtil::serializeSchema(senseSourceDescriptor->getSchema(),
                                                  senseSerializedSourceDescriptor.mutable_sourceschema());
-<<<<<<< HEAD
-        sourceDetails->mutable_sourcedescriptor()->PackFrom(senseSerializedSourceDescriptor);
+        sourceDetails.mutable_sourcedescriptor()->PackFrom(senseSerializedSourceDescriptor);
     } else if (sourceDescriptor->instanceOf<LoRaWANProxySourceDescriptor>()){
         // serialize LoRaWANProxySourceDescriptor
         NES_TRACE("OperatorSerializationUtil:: serialized SourceDescriptor as "
@@ -1299,11 +1298,7 @@
         SchemaSerializationUtil::serializeSchema(schema, loraDesc_ser.mutable_sourceschema());
         sourceDetails->mutable_sourcedescriptor()->PackFrom(loraDesc_ser);
 
-    } if (sourceDescriptor->instanceOf<LogicalSourceDescriptor>()) {
-=======
-        sourceDetails.mutable_sourcedescriptor()->PackFrom(senseSerializedSourceDescriptor);
-    } else if (sourceDescriptor.instanceOf<const LogicalSourceDescriptor>()) {
->>>>>>> 264d9c4f
+    } if (sourceDescriptor.instanceOf<const LogicalSourceDescriptor>()) {
         // serialize logical source descriptor
         NES_TRACE("OperatorSerializationUtil:: serialized SourceDescriptor as "
                   "SerializableOperator_SourceDetails_SerializableLogicalSourceDescriptor");
