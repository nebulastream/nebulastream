--- conflicted
+++ resolved
@@ -229,19 +229,13 @@
             // creating the python udf handler
             const auto pythonUDFDescriptor = udfDescriptor->as<Catalogs::UDF::PythonUDFDescriptor>(udfDescriptor);
             const auto functionString = pythonUDFDescriptor->getFunctionString();
-<<<<<<< HEAD
             const auto pythonCompiler = pythonUDFDescriptor->getPythonCompiler();
-
-            const auto handler = std::make_shared<Runtime::Execution::Operators::PythonUDFOperatorHandler>(functionString,
-                                                                                                           methodName,
-                                                                                                           pythonCompiler,
-=======
             const auto modulesToImport = pythonUDFDescriptor->getModulesToImport();
 
             const auto handler = std::make_shared<Runtime::Execution::Operators::PythonUDFOperatorHandler>(functionString,
                                                                                                            methodName,
                                                                                                            modulesToImport,
->>>>>>> 805b6ffa
+                                                                                                           pythonCompiler,
                                                                                                            udfInputSchema,
                                                                                                            udfOutputSchema);
             operatorHandlers.push_back(handler);
