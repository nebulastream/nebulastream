/*
    Licensed under the Apache License, Version 2.0 (the "License");
    you may not use this file except in compliance with the License.
    You may obtain a copy of the License at

        https://www.apache.org/licenses/LICENSE-2.0

    Unless required by applicable law or agreed to in writing, software
    distributed under the License is distributed on an "AS IS" BASIS,
    WITHOUT WARRANTIES OR CONDITIONS OF ANY KIND, either express or implied.
    See the License for the specific language governing permissions and
    limitations under the License.
*/

#include <Catalogs/Source/PhysicalSource.hpp>
#include <Catalogs/Source/PhysicalSourceTypes/ArrowSourceType.hpp>
#include <Catalogs/Source/PhysicalSourceTypes/BinarySourceType.hpp>
#include <Catalogs/Source/PhysicalSourceTypes/CSVSourceType.hpp>
#include <Catalogs/Source/PhysicalSourceTypes/DefaultSourceType.hpp>
#include <Catalogs/Source/PhysicalSourceTypes/KafkaSourceType.hpp>
#include <Catalogs/Source/PhysicalSourceTypes/LoRaWANProxySourceType.hpp>
#include <Catalogs/Source/PhysicalSourceTypes/MQTTSourceType.hpp>
#include <Catalogs/Source/PhysicalSourceTypes/OPCSourceType.hpp>
#include <Catalogs/Source/PhysicalSourceTypes/PhysicalSourceType.hpp>
#include <Catalogs/Source/PhysicalSourceTypes/SenseSourceType.hpp>
#include <Configurations/ConfigurationOption.hpp>
#include <Configurations/Worker/PhysicalSourceFactory.hpp>
#include <Util/Logger/Logger.hpp>

namespace NES {

namespace Configurations {

PhysicalSourcePtr PhysicalSourceFactory::createFromString(std::string, std::map<std::string, std::string>& commandLineParams) {

    std::string sourceType, logicalSourceName, physicalSourceName;
    for (auto it = commandLineParams.begin(); it != commandLineParams.end(); ++it) {
        if (it->first == SOURCE_TYPE_CONFIG && !it->second.empty()) {
            sourceType = it->second;
        } else if (it->first == PHYSICAL_SOURCE_NAME_CONFIG && !it->second.empty()) {
            physicalSourceName = it->second;
        } else if (it->first == LOGICAL_SOURCE_NAME_CONFIG && !it->second.empty()) {
            logicalSourceName = it->second;
        }
    }

    if (logicalSourceName.empty()) {
        NES_WARNING("No logical source name is not supplied for creating the physical source. Please supply "
                    "logical source name using --{}",
                    LOGICAL_SOURCE_NAME_CONFIG);
        return nullptr;
    } else if (physicalSourceName.empty()) {
        NES_WARNING(
            "No physical source name supplied for creating the physical source. Please supply physical source name using --{}",
            PHYSICAL_SOURCE_NAME_CONFIG);
        return nullptr;
    } else if (sourceType.empty()) {
        NES_WARNING("No source type supplied for creating the physical source. Please supply source type using --{}",
                    SOURCE_TYPE_CONFIG);
        return nullptr;
    }

    auto physicalSourceType = createPhysicalSourceType(sourceType, commandLineParams);
    return PhysicalSource::create(logicalSourceName, physicalSourceName, physicalSourceType);
}

PhysicalSourcePtr PhysicalSourceFactory::createFromYaml(Yaml::Node& yamlConfig) {
    std::vector<PhysicalSourcePtr> physicalSources;
    //Iterate over all physical sources defined in the yaml file
    std::string logicalSourceName, physicalSourceName, sourceType;
    if (!yamlConfig[LOGICAL_SOURCE_NAME_CONFIG].As<std::string>().empty()
        && yamlConfig[LOGICAL_SOURCE_NAME_CONFIG].As<std::string>() != "\n") {
        logicalSourceName = yamlConfig[LOGICAL_SOURCE_NAME_CONFIG].As<std::string>();
    } else {
        NES_THROW_RUNTIME_ERROR("Found Invalid Logical Source Configuration. Please define Logical Source Name.");
    }

    if (!yamlConfig[PHYSICAL_SOURCE_NAME_CONFIG].As<std::string>().empty()
        && yamlConfig[PHYSICAL_SOURCE_NAME_CONFIG].As<std::string>() != "\n") {
        physicalSourceName = yamlConfig[PHYSICAL_SOURCE_NAME_CONFIG].As<std::string>();
    } else {
        NES_THROW_RUNTIME_ERROR("Found Invalid Physical Source Configuration. Please define Physical Source Name.");
    }

    if (!yamlConfig[SOURCE_TYPE_CONFIG].As<std::string>().empty() && yamlConfig[SOURCE_TYPE_CONFIG].As<std::string>() != "\n") {
        sourceType = yamlConfig[SOURCE_TYPE_CONFIG].As<std::string>();
    } else {
        NES_THROW_RUNTIME_ERROR("Found Invalid Physical Source Configuration. Please define Source type.");
    }

    if (yamlConfig[PHYSICAL_SOURCE_TYPE_CONFIGURATION].IsMap()) {
        auto physicalSourceTypeConfiguration = yamlConfig[PHYSICAL_SOURCE_TYPE_CONFIGURATION];
        auto physicalSourceType = createPhysicalSourceType(sourceType, physicalSourceTypeConfiguration);
        return PhysicalSource::create(logicalSourceName, physicalSourceName, physicalSourceType);
    } else {
        NES_THROW_RUNTIME_ERROR(
            "Found Invalid Physical Source Configuration. Please define Source Type Configuration properties.");
    }
}

PhysicalSourceTypePtr
PhysicalSourceFactory::createPhysicalSourceType(std::string sourceType,
                                                const std::map<std::string, std::string>& commandLineParams) {
    switch (magic_enum::enum_cast<SourceType>(sourceType).value()) {
        case SourceType::CSV_SOURCE: return CSVSourceType::create(commandLineParams);
        case SourceType::MQTT_SOURCE: return MQTTSourceType::create(commandLineParams);
        case SourceType::KAFKA_SOURCE: return KafkaSourceType::create(commandLineParams);
        case SourceType::OPC_SOURCE: return OPCSourceType::create(commandLineParams);
        case SourceType::BINARY_SOURCE: return BinarySourceType::create(commandLineParams);
        case SourceType::SENSE_SOURCE: return SenseSourceType::create(commandLineParams);
        case SourceType::DEFAULT_SOURCE: return DefaultSourceType::create(commandLineParams);
        case SourceType::LORAWAN_SOURCE: return LoRaWANProxySourceType::create(commandLineParams);
        case SourceType::MATERIALIZEDVIEW_SOURCE: return DefaultSourceType::create(commandLineParams);
        case SourceType::ARROW_SOURCE: return ArrowSourceType::create(commandLineParams);
        default: NES_THROW_RUNTIME_ERROR("SourceConfigFactory:: source type " << sourceType << " not supported");
    }
}

PhysicalSourceTypePtr PhysicalSourceFactory::createPhysicalSourceType(std::string sourceType, Yaml::Node& yamlConfig) {

    if (!magic_enum::enum_cast<SourceType>(sourceType).has_value()) {
        NES_THROW_RUNTIME_ERROR("SourceConfigFactory:: source type " << sourceType << " not supported");
    }

    switch (magic_enum::enum_cast<SourceType>(sourceType).value()) {
        case SourceType::CSV_SOURCE: return CSVSourceType::create(yamlConfig);
        case SourceType::MQTT_SOURCE: return MQTTSourceType::create(yamlConfig);
        case SourceType::KAFKA_SOURCE: return KafkaSourceType::create(yamlConfig);
        case SourceType::OPC_SOURCE: return OPCSourceType::create(yamlConfig);
        case SourceType::BINARY_SOURCE: return BinarySourceType::create(yamlConfig);
        case SourceType::SENSE_SOURCE: return SenseSourceType::create(yamlConfig);
<<<<<<< HEAD
        case SourceType::LORAWAN_SOURCE: return LoRaWANProxySourceType::create(yamlConfig);
=======
        case SourceType::ARROW_SOURCE: return ArrowSourceType::create(yamlConfig);
>>>>>>> 88992931
        case SourceType::DEFAULT_SOURCE: return DefaultSourceType::create(yamlConfig);
        default: NES_THROW_RUNTIME_ERROR("SourceConfigFactory:: source type " << sourceType << " not supported");
    }
}

}// namespace Configurations
}// namespace NES<|MERGE_RESOLUTION|>--- conflicted
+++ resolved
@@ -129,11 +129,8 @@
         case SourceType::OPC_SOURCE: return OPCSourceType::create(yamlConfig);
         case SourceType::BINARY_SOURCE: return BinarySourceType::create(yamlConfig);
         case SourceType::SENSE_SOURCE: return SenseSourceType::create(yamlConfig);
-<<<<<<< HEAD
         case SourceType::LORAWAN_SOURCE: return LoRaWANProxySourceType::create(yamlConfig);
-=======
         case SourceType::ARROW_SOURCE: return ArrowSourceType::create(yamlConfig);
->>>>>>> 88992931
         case SourceType::DEFAULT_SOURCE: return DefaultSourceType::create(yamlConfig);
         default: NES_THROW_RUNTIME_ERROR("SourceConfigFactory:: source type " << sourceType << " not supported");
     }
