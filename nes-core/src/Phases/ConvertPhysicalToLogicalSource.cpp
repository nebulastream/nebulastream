/*
    Licensed under the Apache License, Version 2.0 (the "License");
    you may not use this file except in compliance with the License.
    You may obtain a copy of the License at

        https://www.apache.org/licenses/LICENSE-2.0

    Unless required by applicable law or agreed to in writing, software
    distributed under the License is distributed on an "AS IS" BASIS,
    WITHOUT WARRANTIES OR CONDITIONS OF ANY KIND, either express or implied.
    See the License for the specific language governing permissions and
    limitations under the License.
*/

#include <Operators/LogicalOperators/LogicalOperatorNode.hpp>
#include <Operators/LogicalOperators/Sources/BinarySourceDescriptor.hpp>
#include <Operators/LogicalOperators/Sources/CsvSourceDescriptor.hpp>
#include <Operators/LogicalOperators/Sources/DefaultSourceDescriptor.hpp>
#include <Operators/LogicalOperators/Sources/KafkaSourceDescriptor.hpp>
#include <Operators/LogicalOperators/Sources/MQTTSourceDescriptor.hpp>
#include <Operators/LogicalOperators/Sources/MaterializedViewSourceDescriptor.hpp>
#include <Operators/LogicalOperators/Sources/MemorySourceDescriptor.hpp>
#include <Operators/LogicalOperators/Sources/MonitoringSourceDescriptor.hpp>
#include <Operators/LogicalOperators/Sources/OPCSourceDescriptor.hpp>
#include <Operators/LogicalOperators/Sources/SenseSourceDescriptor.hpp>
#include <Operators/LogicalOperators/Sources/SourceDescriptor.hpp>
#include <Operators/LogicalOperators/Sources/TCPSourceDescriptor.hpp>
#include <Operators/LogicalOperators/Sources/ZmqSourceDescriptor.hpp>
#include <Operators/LogicalOperators/Sources/LoRaWANProxySourceDescriptor.hpp>
#include <Phases/ConvertPhysicalToLogicalSource.hpp>
#include <Sources/BinarySource.hpp>
#include <Sources/CSVSource.hpp>
#include <Sources/DataSource.hpp>
#include <Sources/DefaultSource.hpp>
#include <Sources/KafkaSource.hpp>
#include <Sources/MQTTSource.hpp>
#include <Sources/MaterializedViewSource.hpp>
#include <Sources/MemorySource.hpp>
#include <Sources/MonitoringSource.hpp>
#include <Sources/OPCSource.hpp>
#include <Sources/SenseSource.hpp>
#include <Sources/TCPSource.hpp>
#include <Sources/ZmqSource.hpp>
#include <Sources/LoRaWANProxySource.hpp>
#include <Util/Logger/Logger.hpp>
#include <Util/magicenum/magic_enum.hpp>

namespace NES {

SourceDescriptorPtr ConvertPhysicalToLogicalSource::createSourceDescriptor(const DataSourcePtr& dataSource) {
    SourceType srcType = dataSource->getType();
    switch (srcType) {
<<<<<<< HEAD
        case LORAWAN_SOURCE: {
            NES_INFO("ConvertPhysicalToLogicalSource: Creating LoRaWANProxySource");
            auto loraSource = std::dynamic_pointer_cast<LoRaWANProxySource>(dataSource);
            return LoRaWANProxySourceDescriptor::create(dataSource->getSchema(), loraSource->getSourceConfig());
        }
        case ZMQ_SOURCE: {
=======
        case SourceType::ZMQ_SOURCE: {
>>>>>>> 29c619d5
            NES_INFO2("ConvertPhysicalToLogicalSource: Creating ZMQ source");
            const ZmqSourcePtr zmqSourcePtr = std::dynamic_pointer_cast<ZmqSource>(dataSource);
            SourceDescriptorPtr zmqSourceDescriptor =
                ZmqSourceDescriptor::create(dataSource->getSchema(), zmqSourcePtr->getHost(), zmqSourcePtr->getPort());
            return zmqSourceDescriptor;
        }
        case SourceType::DEFAULT_SOURCE: {
            NES_INFO2("ConvertPhysicalToLogicalSource: Creating Default source");
            const DefaultSourcePtr defaultSourcePtr = std::dynamic_pointer_cast<DefaultSource>(dataSource);
            const SourceDescriptorPtr defaultSourceDescriptor =
                DefaultSourceDescriptor::create(defaultSourcePtr->getSchema(),
                                                defaultSourcePtr->getNumBuffersToProcess(),
                                                defaultSourcePtr->getGatheringIntervalCount());
            return defaultSourceDescriptor;
        }
        case SourceType::BINARY_SOURCE: {
            NES_INFO2("ConvertPhysicalToLogicalSource: Creating Binary File source");
            const BinarySourcePtr binarySourcePtr = std::dynamic_pointer_cast<BinarySource>(dataSource);
            const SourceDescriptorPtr binarySourceDescriptor =
                BinarySourceDescriptor::create(binarySourcePtr->getSchema(), binarySourcePtr->getFilePath());
            return binarySourceDescriptor;
        }
        case SourceType::CSV_SOURCE: {
            NES_INFO2("ConvertPhysicalToLogicalSource: Creating CSV File source");
            const CSVSourcePtr csvSourcePtr = std::dynamic_pointer_cast<CSVSource>(dataSource);
            const SourceDescriptorPtr csvSourceDescriptor =
                CsvSourceDescriptor::create(csvSourcePtr->getSchema(), csvSourcePtr->getSourceConfig());
            return csvSourceDescriptor;
        }
#ifdef ENABLE_KAFKA_BUILD
        case SourceType::KAFKA_SOURCE: {
            NES_INFO2("ConvertPhysicalToLogicalSource: Creating Kafka source");
            const KafkaSourcePtr kafkaSourcePtr = std::dynamic_pointer_cast<KafkaSource>(dataSource);
            const SourceDescriptorPtr kafkaSourceDescriptor =
                KafkaSourceDescriptor::create(kafkaSourcePtr->getSchema(),
                                              kafkaSourcePtr->getBrokers(),
                                              kafkaSourcePtr->getTopic(),
                                              kafkaSourcePtr->getGroupId(),
                                              kafkaSourcePtr->isAutoCommit(),
                                              kafkaSourcePtr->getKafkaConsumerTimeout().count(),
                                              kafkaSourcePtr->getOffsetMode(),
                                              kafkaSourcePtr->getSourceConfigPtr(),
                                              kafkaSourcePtr->getNumBuffersToProcess(),
                                              kafkaSourcePtr->getBatchSize());
            return kafkaSourceDescriptor;
        }
#endif
#ifdef ENABLE_MQTT_BUILD
        case SourceType::MQTT_SOURCE: {
            NES_INFO2("ConvertPhysicalToLogicalSource: Creating MQTT source");
            const MQTTSourcePtr mqttSourcePtr = std::dynamic_pointer_cast<MQTTSource>(dataSource);
            const SourceDescriptorPtr mqttSourceDescriptor =
                MQTTSourceDescriptor::create(mqttSourcePtr->getSchema(), mqttSourcePtr->getSourceConfigPtr());
            return mqttSourceDescriptor;
        }
#endif
#ifdef ENABLE_OPC_BUILD
        case OPC_SOURCE: {
            NES_INFO2("ConvertPhysicalToLogicalSource: Creating OPC source");
            const OPCSourcePtr opcSourcePtr = std::dynamic_pointer_cast<OPCSource>(dataSource);
            const SourceDescriptorPtr opcSourceDescriptor = OPCSourceDescriptor::create(opcSourcePtr->getSchema(),
                                                                                        opcSourcePtr->getUrl(),
                                                                                        opcSourcePtr->getNodeId(),
                                                                                        opcSourcePtr->getUser(),
                                                                                        opcSourcePtr->getPassword());
            return opcSourceDescriptor;
        }
#endif
        case SourceType::SENSE_SOURCE: {
            NES_INFO2("ConvertPhysicalToLogicalSource: Creating sense source");
            const SenseSourcePtr senseSourcePtr = std::dynamic_pointer_cast<SenseSource>(dataSource);
            const SourceDescriptorPtr senseSourceDescriptor =
                SenseSourceDescriptor::create(senseSourcePtr->getSchema(), senseSourcePtr->getUdfs());
            return senseSourceDescriptor;
        }
        case SourceType::MATERIALIZEDVIEW_SOURCE: {
            NES_INFO2("ConvertPhysicalToLogicalSource: Creating materialized view source");
            const Experimental::MaterializedView::MaterializedViewSourcePtr materializedViewSourcePtr =
                std::dynamic_pointer_cast<Experimental::MaterializedView::MaterializedViewSource>(dataSource);
            const SourceDescriptorPtr materializedViewSourceDescriptor =
                Experimental::MaterializedView::MaterializedViewSourceDescriptor::create(materializedViewSourcePtr->getSchema(),
                                                                                         materializedViewSourcePtr->getViewId());
            return materializedViewSourceDescriptor;
        }
        case SourceType::MEMORY_SOURCE: {
            NES_ASSERT(false, "not supported because MemorySouce must be used only for local development or testing");
        }
        case SourceType::MONITORING_SOURCE: {
            NES_INFO2("ConvertPhysicalToLogicalSource: Creating monitoring source");
            const MonitoringSourcePtr monitoringSource = std::dynamic_pointer_cast<MonitoringSource>(dataSource);
            const SourceDescriptorPtr monitoringSourceDescriptor =
                MonitoringSourceDescriptor::create(monitoringSource->getWaitTime(), monitoringSource->getCollectorType());
            return monitoringSourceDescriptor;
        }
        case SourceType::TCP_SOURCE: {
            NES_INFO2("ConvertPhysicalToLogicalSource: Creating TCP source");
            const TCPSourcePtr tcpSource = std::dynamic_pointer_cast<TCPSource>(dataSource);
            const SourceDescriptorPtr tcpSourceDescriptor =
                TCPSourceDescriptor::create(tcpSource->getSchema(), tcpSource->getSourceConfig());
            return tcpSourceDescriptor;
        }
        default: {
            NES_ERROR2("ConvertPhysicalToLogicalSource: Unknown Data Source Type {}", magic_enum::enum_name(srcType));
            throw std::invalid_argument("Unknown Source Descriptor Type ");
        }
    }
}

}// namespace NES<|MERGE_RESOLUTION|>--- conflicted
+++ resolved
@@ -50,16 +50,12 @@
 SourceDescriptorPtr ConvertPhysicalToLogicalSource::createSourceDescriptor(const DataSourcePtr& dataSource) {
     SourceType srcType = dataSource->getType();
     switch (srcType) {
-<<<<<<< HEAD
-        case LORAWAN_SOURCE: {
+        case SourceType::LORAWAN_SOURCE: {
             NES_INFO("ConvertPhysicalToLogicalSource: Creating LoRaWANProxySource");
             auto loraSource = std::dynamic_pointer_cast<LoRaWANProxySource>(dataSource);
             return LoRaWANProxySourceDescriptor::create(dataSource->getSchema(), loraSource->getSourceConfig());
         }
-        case ZMQ_SOURCE: {
-=======
         case SourceType::ZMQ_SOURCE: {
->>>>>>> 29c619d5
             NES_INFO2("ConvertPhysicalToLogicalSource: Creating ZMQ source");
             const ZmqSourcePtr zmqSourcePtr = std::dynamic_pointer_cast<ZmqSource>(dataSource);
             SourceDescriptorPtr zmqSourceDescriptor =
