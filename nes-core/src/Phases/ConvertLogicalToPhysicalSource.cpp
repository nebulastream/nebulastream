--- conflicted
+++ resolved
@@ -30,13 +30,10 @@
 #include <Operators/LogicalOperators/Sources/StaticDataSourceDescriptor.hpp>
 #include <Operators/LogicalOperators/Sources/TCPSourceDescriptor.hpp>
 #include <Operators/LogicalOperators/Sources/ZmqSourceDescriptor.hpp>
-<<<<<<< HEAD
 #include <Operators/LogicalOperators/Sources/LoRaWANProxySourceDescriptor.hpp>
 
 #include <Monitoring/Util/MetricUtils.hpp>
 #include <Network/NetworkManager.hpp>
-=======
->>>>>>> 264d9c4f
 #include <Phases/ConvertLogicalToPhysicalSource.hpp>
 #include <Runtime/MaterializedViewManager.hpp>
 #include <Runtime/NodeEngine.hpp>
@@ -185,14 +182,8 @@
                                  originId,
                                  numSourceLocalBuffers,
                                  successors);
-<<<<<<< HEAD
-    }
-    else if (sourceDescriptor->instanceOf<Network::NetworkSourceDescriptor>()) {
-        NES_INFO("ConvertLogicalToPhysicalSource: Creating network source");
-=======
     } else if (sourceDescriptor->instanceOf<Network::NetworkSourceDescriptor>()) {
         NES_INFO2("ConvertLogicalToPhysicalSource: Creating network source");
->>>>>>> 264d9c4f
         const Network::networkSourceDescriptorPtr networkSourceDescriptor =
             sourceDescriptor->as<Network::NetworkSourceDescriptor>();
         return createNetworkSource(networkSourceDescriptor->getSchema(),
@@ -248,14 +239,9 @@
                                                          originId,
                                                          numSourceLocalBuffers,
                                                          successors);
-<<<<<<< HEAD
     }
     else if (sourceDescriptor->instanceOf<BenchmarkSourceDescriptor>()) {
-        NES_INFO("ConvertLogicalToPhysicalSource: Creating memory source");
-=======
-    } else if (sourceDescriptor->instanceOf<BenchmarkSourceDescriptor>()) {
         NES_INFO2("ConvertLogicalToPhysicalSource: Creating memory source");
->>>>>>> 264d9c4f
         auto benchmarkSourceDescriptor = sourceDescriptor->as<BenchmarkSourceDescriptor>();
         return createBenchmarkSource(benchmarkSourceDescriptor->getSchema(),
                                      bufferManager,
@@ -301,29 +287,6 @@
             numSourceLocalBuffers,
             successors);
     } else if (sourceDescriptor->instanceOf<NES::Experimental::MaterializedView::MaterializedViewSourceDescriptor>()) {
-<<<<<<< HEAD
-            NES_INFO("ConvertLogicalToPhysicalSource: Creating materialized view source");
-            auto materializedViewSourceDescriptor =
-                sourceDescriptor->as<NES::Experimental::MaterializedView::MaterializedViewSourceDescriptor>();
-            auto viewId = materializedViewSourceDescriptor->getViewId();
-            NES::Experimental::MaterializedView::MaterializedViewPtr view = nullptr;
-            if (nodeEngine->getMaterializedViewManager()->containsView(viewId)) {
-                view = nodeEngine->getMaterializedViewManager()->getView(viewId);
-            } else {
-                view = nodeEngine->getMaterializedViewManager()->createView(NES::Experimental::MaterializedView::ViewType::TUPLE_VIEW,
-                                                                            viewId);
-            }
-            return NES::Experimental::MaterializedView::createMaterializedViewSource(materializedViewSourceDescriptor->getSchema(),
-                                                                                     bufferManager,
-                                                                                     queryManager,
-                                                                                     operatorId,
-                                                                                     originId,
-                                                                                     numSourceLocalBuffers,
-                                                                                     successors,
-                                                                                     std::move(view));
-        } else if (sourceDescriptor->instanceOf<TCPSourceDescriptor>()) {
-        NES_INFO("ConvertLogicalToPhysicalSource: Creating TCP source");
-=======
         NES_INFO2("ConvertLogicalToPhysicalSource: Creating materialized view source");
         auto materializedViewSourceDescriptor =
             sourceDescriptor->as<NES::Experimental::MaterializedView::MaterializedViewSourceDescriptor>();
@@ -345,7 +308,6 @@
                                                                                  std::move(view));
     } else if (sourceDescriptor->instanceOf<TCPSourceDescriptor>()) {
         NES_INFO2("ConvertLogicalToPhysicalSource: Creating TCP source");
->>>>>>> 264d9c4f
         auto tcpSourceDescriptor = sourceDescriptor->as<TCPSourceDescriptor>();
         return createTCPSource(tcpSourceDescriptor->getSchema(),
                                bufferManager,
