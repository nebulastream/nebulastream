--- conflicted
+++ resolved
@@ -27,9 +27,6 @@
         MaterializedViewSourceType.cpp
         StaticDataSourceType.cpp
         TCPSourceType.cpp
-<<<<<<< HEAD
         LoRaWANProxySourceType.cpp
-=======
         ArrowSourceType.cpp
->>>>>>> 88992931
 )