--- conflicted
+++ resolved
@@ -30,27 +30,18 @@
   public:
     PythonUDFDescriptor(const std::string& functionName,
                         const std::string& functionString,
-<<<<<<< HEAD
+                        const std::map<std::string, std::string>& modulesToImport,
                         const std::string& pythonCompiler,
-=======
-                        const std::map<std::string, std::string>& modulesToImport,
->>>>>>> 805b6ffa
                         const SchemaPtr& inputSchema,
                         const SchemaPtr& outputSchema);
 
     static PythonUDFDescriptorPtr create(const std::string& functionName,
                                          const std::string& functionString,
-<<<<<<< HEAD
+                                         const std::map<std::string, std::string> modulesToImport,
                                          const std::string& pythonCompiler,
                                          const SchemaPtr inputSchema,
                                          const SchemaPtr outputSchema) {
-        return std::make_shared<PythonUDFDescriptor>(functionName, functionString, pythonCompiler, inputSchema, outputSchema);
-=======
-                                         const std::map<std::string, std::string> modulesToImport,
-                                         const SchemaPtr inputSchema,
-                                         const SchemaPtr outputSchema) {
-        return std::make_shared<PythonUDFDescriptor>(functionName, functionString, modulesToImport, inputSchema, outputSchema);
->>>>>>> 805b6ffa
+        return std::make_shared<PythonUDFDescriptor>(functionName, functionString, modulesToImport, pythonCompiler, inputSchema, outputSchema);
     }
 
     /**
@@ -60,18 +51,16 @@
     const std::string& getFunctionString() const { return functionString; }
 
     /**
-<<<<<<< HEAD
-     * @brief Return the fully-qualified class name of the class implementing the UDF.
-     * @return Fully-qualified class name of the class implementing the UDF.
-     */
-    const std::string& getPythonCompiler() const { return pythonCompiler; }
-=======
      * @brief Return the map containing modules that we need to import
      * @return returns map where key is the library name and value library alias name
      */
     const std::map<std::string, std::string>& getModulesToImport() const { return modulesToImport; }
 
->>>>>>> 805b6ffa
+    /**
+     * @brief Return the fully-qualified class name of the class implementing the UDF.
+     * @return Fully-qualified class name of the class implementing the UDF.
+     */
+    const std::string& getPythonCompiler() const { return pythonCompiler; }
     /**
      * @brief Generates the infer string signature required for the logical operator
      * @return the infer string signature stream
@@ -89,11 +78,8 @@
 
   private:
     const std::string functionString;
-<<<<<<< HEAD
+    const std::map<std::string, std::string> modulesToImport;
     const std::string& pythonCompiler;
-=======
-    const std::map<std::string, std::string> modulesToImport;
->>>>>>> 805b6ffa
 };
 }// namespace NES::Catalogs::UDF
 #endif// NES_CORE_INCLUDE_CATALOGS_UDF_PYTHONUDFDESCRIPTOR_HPP_