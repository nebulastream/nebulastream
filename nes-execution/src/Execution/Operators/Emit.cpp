/*
    Licensed under the Apache License, Version 2.0 (the "License");
    you may not use this file except in compliance with the License.
    You may obtain a copy of the License at

        https://www.apache.org/licenses/LICENSE-2.0

    Unless required by applicable law or agreed to in writing, software
    distributed under the License is distributed on an "AS IS" BASIS,
    WITHOUT WARRANTIES OR CONDITIONS OF ANY KIND, either express or implied.
    See the License for the specific language governing permissions and
    limitations under the License.
*/

#include <cstddef>
#include <cstdint>
#include <memory>
#include <Execution/Operators/Emit.hpp>
#include <Execution/Operators/EmitOperatorHandler.hpp>
#include <Execution/Operators/ExecutionContext.hpp>
#include <Execution/Operators/OperatorState.hpp>
#include <Identifiers/Identifiers.hpp>
#include <MemoryLayout/MemoryLayout.hpp>
#include <Nautilus/Interface/NESStrongTypeRef.hpp>
#include <Nautilus/Interface/Record.hpp>
#include <Nautilus/Interface/RecordBuffer.hpp>
#include <Nautilus/Util.hpp>
#include <Util/Logger/Logger.hpp>
#include <Util/StdInt.hpp>
<<<<<<< HEAD
#include <function.hpp>
#include <val.hpp>
=======
#include <nautilus/val.hpp>
#include <function.hpp>
>>>>>>> 3fe712a2

namespace NES::Runtime::Execution::Operators
{

uint64_t getNextChunkNumberProxy(void* operatorHandlerPtr, OriginId originId, SequenceNumber sequenceNumber)
{
    PRECONDITION(operatorHandlerPtr != nullptr, "operator handler should not be null");
    auto* pipelineCtx = static_cast<EmitOperatorHandler*>(operatorHandlerPtr);
    auto chunkNumber = pipelineCtx->getNextChunkNumber({SequenceNumber(sequenceNumber), OriginId(originId)});
    NES_TRACE("(Sequence Number: {}, Chunk Number: {})", sequenceNumber, chunkNumber);
    return chunkNumber;
}

bool isLastChunkProxy(void* operatorHandlerPtr, OriginId originId, SequenceNumber sequenceNumber, ChunkNumber chunkNumber, bool isLastChunk)
{
<<<<<<< HEAD
    NES_ASSERT2_FMT(operatorHandlerPtr != nullptr, "operator handler should not be null");
=======
    PRECONDITION(operatorHandlerPtr != nullptr, "operator handler should not be null");
>>>>>>> 3fe712a2
    auto* pipelineCtx = static_cast<EmitOperatorHandler*>(operatorHandlerPtr);
    return pipelineCtx->processChunkNumber({SequenceNumber(sequenceNumber), OriginId(originId)}, ChunkNumber(chunkNumber), isLastChunk);
}

void removeSequenceStateProxy(void* operatorHandlerPtr, OriginId originId, SequenceNumber sequenceNumber)
{
<<<<<<< HEAD
    NES_ASSERT2_FMT(operatorHandlerPtr != nullptr, "operator handler should not be null");
=======
    PRECONDITION(operatorHandlerPtr != nullptr, "operator handler should not be null");
>>>>>>> 3fe712a2
    auto* pipelineCtx = static_cast<EmitOperatorHandler*>(operatorHandlerPtr);
    pipelineCtx->removeSequenceState({SequenceNumber(sequenceNumber), OriginId(originId)});
}

namespace
{
nautilus::val<bool> isLastChunk(ExecutionContext& context, size_t operatorHandlerIndex)
{
    return nautilus::invoke(
        isLastChunkProxy,
        context.getGlobalOperatorHandler(operatorHandlerIndex),
        context.originId,
        context.sequenceNumber,
        context.chunkNumber,
        context.lastChunk);
}

nautilus::val<ChunkNumber> getNextChunkNr(ExecutionContext& context, size_t operatorHandlerIndex)
{
    return nautilus::invoke(
        getNextChunkNumberProxy, context.getGlobalOperatorHandler(operatorHandlerIndex), context.originId, context.sequenceNumber);
}

void removeSequenceState(ExecutionContext& context, size_t operatorHandlerIndex)
{
    nautilus::invoke(
        removeSequenceStateProxy, context.getGlobalOperatorHandler(operatorHandlerIndex), context.originId, context.sequenceNumber);
}
}

class EmitState : public OperatorState
{
public:
    explicit EmitState(const RecordBuffer& resultBuffer) : resultBuffer(resultBuffer), bufferMemoryArea(resultBuffer.getBuffer()) { }
    nautilus::val<uint64_t> outputIndex = 0;
    RecordBuffer resultBuffer;
    nautilus::val<int8_t*> bufferMemoryArea;
};

void Emit::open(ExecutionContext& ctx, RecordBuffer&) const
{
    /// initialize state variable and create new buffer
    const auto resultBufferRef = ctx.allocateBuffer();
    const auto resultBuffer = RecordBuffer(resultBufferRef);
    auto emitState = std::make_unique<EmitState>(resultBuffer);
    ctx.setLocalOperatorState(this, std::move(emitState));
}

void Emit::execute(ExecutionContext& ctx, Record& record) const
{
    const auto emitState = static_cast<EmitState*>(ctx.getLocalState(this));
    /// emit buffer if it reached the maximal capacity
    const auto result = emitState->outputIndex >= maxRecordsPerBuffer;
    if (result)
    {
        emitRecordBuffer(ctx, emitState->resultBuffer, emitState->outputIndex, false);
        const auto resultBufferRef = ctx.allocateBuffer();
        emitState->resultBuffer = RecordBuffer(resultBufferRef);
        emitState->bufferMemoryArea = emitState->resultBuffer.getBuffer();
        emitState->outputIndex = 0_u64;
    }

    /* We need to first check if the buffer has to be emitted and then write to it. Otherwise, it can happen that we will
     * emit a tuple twice. Once in the execute() and then again in close(). This happens only for buffers that are filled
     * to the brim, i.e., have no more space left.
     */
    memoryProvider->writeRecord(emitState->outputIndex, emitState->resultBuffer, record);
    emitState->outputIndex = emitState->outputIndex + 1;
}

void Emit::close(ExecutionContext& ctx, RecordBuffer&) const
{
    /// emit current buffer and set the metadata
    auto* const emitState = dynamic_cast<EmitState*>(ctx.getLocalState(this));
    emitRecordBuffer(ctx, emitState->resultBuffer, emitState->outputIndex, isLastChunk(ctx, operatorHandlerIndex));
}

void Emit::emitRecordBuffer(
    ExecutionContext& ctx,
    RecordBuffer& recordBuffer,
    const nautilus::val<uint64_t>& numRecords,
    const nautilus::val<bool>& isLastChunk) const
{
    recordBuffer.setNumRecords(numRecords);
    recordBuffer.setWatermarkTs(ctx.watermarkTs);
    recordBuffer.setOriginId(ctx.originId);
    recordBuffer.setSequenceNumber(ctx.sequenceNumber);
    recordBuffer.setChunkNumber(getNextChunkNr(ctx, operatorHandlerIndex));
    recordBuffer.setLastChunk(isLastChunk);
    recordBuffer.setCreationTs(ctx.currentTs);
    ctx.emitBuffer(recordBuffer);

    if (isLastChunk == true)
    {
        removeSequenceState(ctx, operatorHandlerIndex);
    }
}

Emit::Emit(size_t operatorHandlerIndex, std::unique_ptr<Interface::MemoryProvider::TupleBufferMemoryProvider> memoryProvider)
    : operatorHandlerIndex(operatorHandlerIndex)
    , maxRecordsPerBuffer(memoryProvider->getMemoryLayoutPtr()->getCapacity())
    , memoryProvider(std::move(memoryProvider))
{
}

}<|MERGE_RESOLUTION|>--- conflicted
+++ resolved
@@ -27,13 +27,8 @@
 #include <Nautilus/Util.hpp>
 #include <Util/Logger/Logger.hpp>
 #include <Util/StdInt.hpp>
-<<<<<<< HEAD
-#include <function.hpp>
-#include <val.hpp>
-=======
 #include <nautilus/val.hpp>
 #include <function.hpp>
->>>>>>> 3fe712a2
 
 namespace NES::Runtime::Execution::Operators
 {
@@ -49,22 +44,14 @@
 
 bool isLastChunkProxy(void* operatorHandlerPtr, OriginId originId, SequenceNumber sequenceNumber, ChunkNumber chunkNumber, bool isLastChunk)
 {
-<<<<<<< HEAD
-    NES_ASSERT2_FMT(operatorHandlerPtr != nullptr, "operator handler should not be null");
-=======
     PRECONDITION(operatorHandlerPtr != nullptr, "operator handler should not be null");
->>>>>>> 3fe712a2
     auto* pipelineCtx = static_cast<EmitOperatorHandler*>(operatorHandlerPtr);
     return pipelineCtx->processChunkNumber({SequenceNumber(sequenceNumber), OriginId(originId)}, ChunkNumber(chunkNumber), isLastChunk);
 }
 
 void removeSequenceStateProxy(void* operatorHandlerPtr, OriginId originId, SequenceNumber sequenceNumber)
 {
-<<<<<<< HEAD
-    NES_ASSERT2_FMT(operatorHandlerPtr != nullptr, "operator handler should not be null");
-=======
     PRECONDITION(operatorHandlerPtr != nullptr, "operator handler should not be null");
->>>>>>> 3fe712a2
     auto* pipelineCtx = static_cast<EmitOperatorHandler*>(operatorHandlerPtr);
     pipelineCtx->removeSequenceState({SequenceNumber(sequenceNumber), OriginId(originId)});
 }
