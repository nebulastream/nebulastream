--- conflicted
+++ resolved
@@ -25,12 +25,10 @@
 {
     os << "\nPhysicalOperator:\n";
     return Operator::toDebugString(os);
-<<<<<<< HEAD
-=======
 }
 std::optional<std::reference_wrapper<const std::string>> PhysicalOperator::registryType() const
 {
     return {};
->>>>>>> 36a0cb4c
 }
+
 }