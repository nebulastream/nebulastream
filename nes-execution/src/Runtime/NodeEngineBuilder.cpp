/*
    Licensed under the Apache License, Version 2.0 (the "License");
    you may not use this file except in compliance with the License.
    You may obtain a copy of the License at

        https://www.apache.org/licenses/LICENSE-2.0

    Unless required by applicable law or agreed to in writing, software
    distributed under the License is distributed on an "AS IS" BASIS,
    WITHOUT WARRANTIES OR CONDITIONS OF ANY KIND, either express or implied.
    See the License for the specific language governing permissions and
    limitations under the License.
*/

#include <chrono>
#include <memory>
#include <utility>
#include <vector>
#include <Configuration/WorkerConfiguration.hpp>
#include <Listeners/QueryLog.hpp>
#include <Runtime/BufferManager.hpp>
#include <Runtime/NodeEngine.hpp>
#include <Runtime/NodeEngineBuilder.hpp>
#include <QueryEngine.hpp>
#include <QueryEngineStatisticListener.hpp>

#include <Listeners/SystemEventListener.hpp>

namespace NES::Runtime
{


NodeEngineBuilder::NodeEngineBuilder(
    const Configurations::WorkerConfiguration& workerConfiguration,
    std::shared_ptr<SystemEventListener> systemEventListener,
    std::shared_ptr<QueryEngineStatisticListener> statisticEventListener)
    : workerConfiguration(workerConfiguration)
    , systemEventListener(std::move(std::move(systemEventListener)))
    , statisticEventListener(std::move(std::move(statisticEventListener)))
{
}


std::unique_ptr<NodeEngine> NodeEngineBuilder::build()
{
    auto bufferManager = Memory::BufferManager::create(
        workerConfiguration.bufferSizeInBytes.getValue(), workerConfiguration.numberOfBuffersInGlobalBufferManager.getValue());
    auto queryLog = std::make_shared<QueryLog>();


<<<<<<< HEAD
    auto queryManager
        = std::make_unique<QueryEngine>(workerConfiguration.queryEngineConfiguration, statisticEventListener, queryLog, bufferManager);

    return std::make_unique<NodeEngine>(std::move(bufferManager), systemEventListener, std::move(queryLog), std::move(queryManager));
=======
    auto queryEngine
        = std::make_unique<QueryEngine>(workerConfiguration.queryEngineConfiguration, statisticEventListener, queryLog, bufferManager);

    return std::make_unique<NodeEngine>(std::move(bufferManager), systemEventListener, std::move(queryLog), std::move(queryEngine));
>>>>>>> 3fe712a2
}

}<|MERGE_RESOLUTION|>--- conflicted
+++ resolved
@@ -48,17 +48,10 @@
     auto queryLog = std::make_shared<QueryLog>();
 
 
-<<<<<<< HEAD
-    auto queryManager
-        = std::make_unique<QueryEngine>(workerConfiguration.queryEngineConfiguration, statisticEventListener, queryLog, bufferManager);
-
-    return std::make_unique<NodeEngine>(std::move(bufferManager), systemEventListener, std::move(queryLog), std::move(queryManager));
-=======
     auto queryEngine
         = std::make_unique<QueryEngine>(workerConfiguration.queryEngineConfiguration, statisticEventListener, queryLog, bufferManager);
 
     return std::make_unique<NodeEngine>(std::move(bufferManager), systemEventListener, std::move(queryLog), std::move(queryEngine));
->>>>>>> 3fe712a2
 }
 
 }