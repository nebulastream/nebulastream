--- conflicted
+++ resolved
@@ -52,7 +52,6 @@
 #include <ModelCatalog.hpp>
 #include <Common/DataTypes/DataType.hpp>
 #include <Common/DataTypes/DataTypeProvider.hpp>
-#include "ModelCatalog.hpp"
 
 namespace YAML
 {
@@ -136,14 +135,10 @@
         rhs.sinks.emplace(sink.name, sink);
         rhs.logical = node["logical"].as<std::vector<NES::CLI::LogicalSource>>();
         rhs.physical = node["physical"].as<std::vector<NES::CLI::PhysicalSource>>();
-<<<<<<< HEAD
-        rhs.models = node["models"].as<std::vector<NES::CLI::Model>>();
-=======
         if (node["models"].IsDefined())
         {
             rhs.models = node["models"].as<std::vector<NES::CLI::Model>>();
         }
->>>>>>> 36a0cb4c
         rhs.query = node["query"].as<std::string>();
         return true;
     }
