/*
    Licensed under the Apache License, Version 2.0 (the "License");
    you may not use this file except in compliance with the License.
    You may obtain a copy of the License at

        https://www.apache.org/licenses/LICENSE-2.0

    Unless required by applicable law or agreed to in writing, software
    distributed under the License is distributed on an "AS IS" BASIS,
    WITHOUT WARRANTIES OR CONDITIONS OF ANY KIND, either express or implied.
    See the License for the specific language governing permissions and
    limitations under the License.
*/
#ifdef NAUTILUS_PYTHON_UDF_ENABLED
#include <API/Schema.hpp>
#include <Common/DataTypes/DataTypeFactory.hpp>
#include <Execution/Expressions/ArithmeticalExpressions/AddExpression.hpp>
#include <Execution/Expressions/ConstantValueExpression.hpp>
#include <Execution/Expressions/LogicalExpressions/GreaterThanExpression.hpp>
#include <Execution/Expressions/ReadFieldExpression.hpp>
#include <Execution/Expressions/WriteFieldExpression.hpp>
#include <Execution/MemoryProvider/RowMemoryProvider.hpp>
#include <Execution/Operators/Emit.hpp>
#include <Execution/Operators/Relational/Map.hpp>
#include <Execution/Operators/Relational/Project.hpp>
#include <Execution/Operators/Relational/PythonUDF/MapPythonUDF.hpp>
#include <Execution/Operators/Relational/PythonUDF/PythonUDFOperatorHandler.hpp>
#include <Execution/Operators/Relational/Selection.hpp>
#include <Execution/Operators/Scan.hpp>
#include <Execution/Pipelines/CompilationPipelineProvider.hpp>
#include <Execution/Pipelines/PhysicalOperatorPipeline.hpp>
#include <Execution/RecordBuffer.hpp>
#include <Runtime/BufferManager.hpp>
#include <Runtime/MemoryLayout/DynamicTupleBuffer.hpp>
#include <Runtime/MemoryLayout/RowLayout.hpp>
#include <Runtime/WorkerContext.hpp>
#include <TestUtils/AbstractPipelineExecutionTest.hpp>
#include <Util/Logger/Logger.hpp>
#include <Util/Timer.hpp>
#include <filesystem>
#include <fstream>
#include <memory>
#include <random>

namespace NES::Runtime::Execution {

class MicroBenchmarkRunner {
  public:
    MicroBenchmarkRunner(std::string compiler, std::string pythonCompiler)
        : compiler(compiler), pythonCompiler(pythonCompiler) {

        NES::Logger::setupLogging("MicroBenchmarkRunner.log", NES::LogLevel::LOG_DEBUG);
        provider = ExecutablePipelineProviderRegistry::getPlugin(compiler).get();
<<<<<<< HEAD
        table_bm = std::make_shared<Runtime::BufferManager>(100 * 1024 * 1024, 2048);
        bm = std::make_shared<Runtime::BufferManager>(10 * 1024 * 1024, 1024);
        wc = std::make_shared<WorkerContext>(0, bm, 1000);
=======
        table_bm = std::make_shared<Runtime::BufferManager>(8 * 1024 * 1024, 1000);
        bm = std::make_shared<Runtime::BufferManager>(8 * 1024 * 1024, 1000);
        wc = std::make_shared<WorkerContext>(0, bm, 100);
>>>>>>> bdb1897c
        options.setOptimize(true);
        options.setDumpToFile(false);
    }
    void run() {
        double sumCompilation = 0;
        double sumExecution = 0;
        double sumPythonCompilation = 0;
        double sumPythonExecution = 0;
        for (uint64_t i = 0; i < iterations; i++) {
            Timer compileTimeTimer("Compilation");
            Timer executionTimeTimer("Execution");

            runQuery(compileTimeTimer, executionTimeTimer, sumPythonExecution, sumPythonCompilation);
            sumCompilation += compileTimeTimer.getPrintTime();
            sumExecution += executionTimeTimer.getPrintTime();
            NES_INFO("Run {} compilation time {}, execution time {}",
                      i,
                      compileTimeTimer.getPrintTime(),
                      executionTimeTimer.getPrintTime());
        }
        std::cout << pythonCompiler << std::endl << std::flush;

        NES_INFO("Final {} compilation time {}, execution time {}, python Compilation time {} ",
                  compiler,
                  (sumCompilation / (double) iterations),
                  (sumExecution / (double) iterations),
                 (sumPythonCompilation / (double) iterations));

        double totalCompilationTime = (sumCompilation / (double) iterations);
        double totalExecutionTime = (sumExecution / (double) iterations);
        double totalLatencyTime = totalCompilationTime + totalExecutionTime;
        double totalPythonCompilationTime = (sumPythonCompilation / (double) iterations);

        auto executeFile = std::filesystem::current_path().string() + "/dump/measurements.csv";
        std::ofstream outputFileExecute;
        outputFileExecute.open(executeFile, std::ios_base::app);
        outputFileExecute << getUDFName() << ", " << compiler << ", " << pythonCompiler << ", " << bufferSize << ", " << numberOfBuffers << ", " << totalCompilationTime << ", " << totalExecutionTime << ", " << totalLatencyTime << ", " << totalPythonCompilationTime << "\n";
        outputFileExecute.close();
    };

    /**
     * Initializes a pipeline with a Scan of the input tuples, a MapPythonUDF operator, and a emit of the processed tuples.
     * @param schema Schema of the input and output tuples.
     * @param memoryLayout memory layout
     * @return
     */
    auto initPipelineOperator(SchemaPtr inputSchema, SchemaPtr outputSchema, auto bufferManager) {
        auto memoryLayout = Runtime::MemoryLayouts::RowLayout::create(inputSchema, bufferManager->getBufferSize());

        auto mapOperator = std::make_shared<Operators::MapPythonUDF>(0, inputSchema, outputSchema, pythonCompiler);
        auto scanMemoryProviderPtr = std::make_unique<MemoryProvider::RowMemoryProvider>(memoryLayout);
        auto scanOperator = std::make_shared<Operators::Scan>(std::move(scanMemoryProviderPtr));

        scanOperator->setChild(mapOperator);

        auto outputMemoryLayout = Runtime::MemoryLayouts::RowLayout::create(outputSchema, bufferManager->getBufferSize());
        auto emitMemoryProviderPtr = std::make_unique<MemoryProvider::RowMemoryProvider>(outputMemoryLayout);
        auto emitOperator = std::make_shared<Operators::Emit>(std::move(emitMemoryProviderPtr));
        mapOperator->setChild(emitOperator);

        auto pipeline = std::make_shared<PhysicalOperatorPipeline>();
        pipeline->setRootOperator(scanOperator);
        return pipeline;
    }

    /**
     * Initializes the input buffer for numeric values.
     * @tparam T type of the numeric values
     * @param variableName name of the variable in the schema
     * @param bufferManager buffer manager
     * @param memoryLayout memory layout
     * @return input buffer
     */
    template<typename T>
    auto initInputBuffer(std::string variableName, auto bufferManager, auto memoryLayout) {
        auto buffer = bufferManager->getBufferBlocking();
        auto dynamicBuffer = Runtime::MemoryLayouts::DynamicTupleBuffer(memoryLayout, buffer);
        for (uint64_t i = 0; i < bufferSize; i++) {
            dynamicBuffer[i][variableName].write((T) (i % 10_s64));
            dynamicBuffer.setNumberOfTuples(i + 1);
        }
        return buffer;
    }

    /**
     * Initializes the map handler for the given pipeline.
     * @param className python class name of the udf
     * @param methodName method name of the udf
     * @param inputProxyName input proxy class name
     * @param outputProxyName output proxy class name
     * @param schema schema of the input and output tuples
     * @param testDataPath path to the test data containing the udf jar
     * @return operator handler
     */
    auto initMapHandler(std::string function,
                        std::string functionName,
                        std::map<std::string, std::string> modulesToImport,
                        std::string pythonCompiler,
                        SchemaPtr inputSchema,
                        SchemaPtr outputSchema) {
        return std::make_shared<Operators::PythonUDFOperatorHandler>(function, functionName, modulesToImport, pythonCompiler, inputSchema, outputSchema);
    }

    virtual ~MicroBenchmarkRunner() = default;
    virtual void runQuery(Timer<>& compileTimeTimer, Timer<>& executionTimeTimer, double sumPythonCompilation, double sumPythonExecution) = 0;
    virtual std::string getUDFName() = 0;
  protected:
    uint64_t iterations = 10;
    //TPCH_Scale_Factor targetScaleFactor = TPCH_Scale_Factor::F1;
    std::string compiler;
    std::string pythonCompiler;
    ExecutablePipelineProvider* provider;
    Nautilus::CompilationOptions options;
    std::shared_ptr<Runtime::BufferManager> bm;
    std::shared_ptr<Runtime::BufferManager> table_bm;
    std::shared_ptr<WorkerContext> wc;
<<<<<<< HEAD
    uint64_t bufferSize = 1024;
    // NES vs UDF 1250.0 Buffer
    // NES vs UDF Projection 350 Buffer
    // black scholes 250.0 Buffer
    // concat string 95 Buffer
    // word count and avg word length 95 Buffer
    // boolean 1000.0 Buffer
    // linear reg 1250.0 Buffer
    // kmeans 625.0 Buffer

    uint64_t numberOfBuffers = 95;
=======
    uint64_t bufferSize = 100;
    // NES vs UDF 12500 Buffer
    // NES vs UDF Projection 4167 Buffer
    // black scholes 2500 Buffer
    // concat string 350 Buffer
    // word count and avg word length 40.0 Buffer
    // boolean 10000 Buffer
    // linear reg 12500 Buffer
    // kmeans 6250 Buffer

    uint64_t numberOfBuffers = 10;
>>>>>>> bdb1897c
    //std::unordered_map<TPCHTable, std::unique_ptr<NES::Runtime::Table>> tables;
};

class SimpleFilterQueryNumericalNES : public MicroBenchmarkRunner {
  public:
    SimpleFilterQueryNumericalNES(std::string compiler, std::string pythonCompiler) : MicroBenchmarkRunner(compiler, pythonCompiler){};
    void runQuery(Timer<>& compileTimeTimer, Timer<>& executionTimeTimer,  double sumPythonCompilation, double sumPythonExecution) override {
        sumPythonExecution += 0;
        sumPythonCompilation += 0;
        NES_INFO("sumPython {}, {}", sumPythonCompilation, sumPythonExecution);

        auto schema = Schema::create(Schema::MemoryLayoutType::ROW_LAYOUT);
        schema->addField("x", BasicType::INT64);
        // schema->addField("f2", BasicType::INT64);
        auto memoryLayout = Runtime::MemoryLayouts::RowLayout::create(schema, bm->getBufferSize());

        compileTimeTimer.start();
        auto scanMemoryProviderPtr = std::make_unique<MemoryProvider::RowMemoryProvider>(memoryLayout);
        auto scanOperator = std::make_shared<Operators::Scan>(std::move(scanMemoryProviderPtr));

        auto valueLeft = std::make_shared<Expressions::ConstantInt64ValueExpression>(10);
        auto valueRight = std::make_shared<Expressions::ReadFieldExpression>("x");
        auto equalsExpression = std::make_shared<Expressions::GreaterThanExpression>(valueRight, valueLeft);
        auto selectionOperator = std::make_shared<Operators::Selection>(equalsExpression);
        scanOperator->setChild(selectionOperator);

        auto emitMemoryProviderPtr = std::make_unique<MemoryProvider::RowMemoryProvider>(memoryLayout);
        auto emitOperator = std::make_shared<Operators::Emit>(std::move(emitMemoryProviderPtr));
        selectionOperator->setChild(emitOperator);

        auto pipeline = std::make_shared<PhysicalOperatorPipeline>();
        pipeline->setRootOperator(scanOperator);

        auto buffer = initInputBuffer<int64_t>("x", bm, memoryLayout);
        auto executablePipeline = provider->create(pipeline, options);
        auto pipelineContext = MockedPipelineExecutionContext();

        executablePipeline->setup(pipelineContext);
        compileTimeTimer.snapshot("setup");
        compileTimeTimer.pause();

        executionTimeTimer.start();
        for (uint64_t i = 0; i < numberOfBuffers; i++) {
            executablePipeline->execute(buffer, pipelineContext, *wc);
        }
        executionTimeTimer.snapshot("execute");
        executionTimeTimer.pause();

        executablePipeline->stop(pipelineContext);
    }

    std::string getUDFName() override {
        return "nes_filter";
    }
};

class SimpleMapQueryNES : public MicroBenchmarkRunner {
  public:
    SimpleMapQueryNES(std::string compiler, std::string pythonCompiler) : MicroBenchmarkRunner(compiler, pythonCompiler){};
    void runQuery(Timer<>& compileTimeTimer, Timer<>& executionTimeTimer,  double sumPythonCompilation, double sumPythonExecution) override {
        sumPythonExecution += 0;
        sumPythonCompilation += 0;
        NES_INFO("sumPython {}, {}", sumPythonCompilation, sumPythonExecution);

        auto schema = Schema::create(Schema::MemoryLayoutType::ROW_LAYOUT);
        schema->addField("x", BasicType::INT64);
        // schema->addField("f2", BasicType::INT64);
        auto memoryLayout = Runtime::MemoryLayouts::RowLayout::create(schema, bm->getBufferSize());

        compileTimeTimer.start();
        auto scanMemoryProviderPtr = std::make_unique<MemoryProvider::RowMemoryProvider>(memoryLayout);
        auto scanOperator = std::make_shared<Operators::Scan>(std::move(scanMemoryProviderPtr));

        auto valueLeft = std::make_shared<Expressions::ConstantInt64ValueExpression>(10);
        auto valueRight = std::make_shared<Expressions::ReadFieldExpression>("x");
        auto addExpression = std::make_shared<Expressions::GreaterThanExpression>(valueRight, valueLeft);
        auto writeFieldExpression = std::make_shared<Expressions::WriteFieldExpression>("x", addExpression);
        auto mapOperator = std::make_shared<Operators::Map>(writeFieldExpression);
        scanOperator->setChild(mapOperator);

        auto emitMemoryProviderPtr = std::make_unique<MemoryProvider::RowMemoryProvider>(memoryLayout);
        auto emitOperator = std::make_shared<Operators::Emit>(std::move(emitMemoryProviderPtr));
        mapOperator->setChild(emitOperator);

        auto pipeline = std::make_shared<PhysicalOperatorPipeline>();
        pipeline->setRootOperator(scanOperator);

        auto buffer = initInputBuffer<int64_t>("x", bm, memoryLayout);
        auto executablePipeline = provider->create(pipeline, options);
        auto pipelineContext = MockedPipelineExecutionContext();

        executablePipeline->setup(pipelineContext);
        compileTimeTimer.snapshot("setup");
        compileTimeTimer.pause();

        executionTimeTimer.start();
        for (uint64_t i = 0; i < numberOfBuffers; i++) {
            executablePipeline->execute(buffer, pipelineContext, *wc);
        }
        executionTimeTimer.snapshot("execute");
        executionTimeTimer.pause();
        executablePipeline->stop(pipelineContext);
    }

    std::string getUDFName() override {
        return "nes_map";
    }
};

class SimpleProjectionQueryNES : public MicroBenchmarkRunner {
  public:
    SimpleProjectionQueryNES(std::string compiler, std::string pythonCompiler) : MicroBenchmarkRunner(compiler, pythonCompiler){};
    void runQuery(Timer<>& compileTimeTimer, Timer<>& executionTimeTimer,  double sumPythonCompilation, double sumPythonExecution) override {
        sumPythonExecution += 0;
        sumPythonCompilation += 0;
        NES_INFO("sumPython {}, {}", sumPythonCompilation, sumPythonExecution);

        auto inputSchema = Schema::create(Schema::MemoryLayoutType::ROW_LAYOUT)
                          ->addField("x", BasicType::INT64)
                          ->addField("y", BasicType::INT64)
                          ->addField("z", BasicType::INT64);
        auto outputSchema = Schema::create(Schema::MemoryLayoutType::ROW_LAYOUT)
                               ->addField("x", BasicType::INT64);
        auto inputMemoryLayout = Runtime::MemoryLayouts::RowLayout::create(inputSchema, bm->getBufferSize());
        auto outputMemoryLayout = Runtime::MemoryLayouts::RowLayout::create(outputSchema, bm->getBufferSize());


        compileTimeTimer.start();
        auto scanMemoryProviderPtr = std::make_unique<MemoryProvider::RowMemoryProvider>(inputMemoryLayout);
        auto scanOperator = std::make_shared<Operators::Scan>(std::move(scanMemoryProviderPtr));

        std::vector<Record::RecordFieldIdentifier> inputFields{"x", "y", "z"};
        std::vector<Record::RecordFieldIdentifier> outputFields{"x"};
        auto projectOperator = std::make_shared<Operators::Project>(inputFields, outputFields);
        scanOperator->setChild(projectOperator);

        auto emitMemoryProviderPtr = std::make_unique<MemoryProvider::RowMemoryProvider>(outputMemoryLayout);
        auto emitOperator = std::make_shared<Operators::Emit>(std::move(emitMemoryProviderPtr));
        projectOperator->setChild(emitOperator);

        auto pipeline = std::make_shared<PhysicalOperatorPipeline>();
        pipeline->setRootOperator(scanOperator);


        auto buffer = bm->getBufferBlocking();
        auto dynamicBuffer = Runtime::MemoryLayouts::DynamicTupleBuffer(inputMemoryLayout, buffer);
        for (uint64_t i = 0; i < bufferSize; i++) {
            dynamicBuffer[i]["x"].write((int64_t) i % 10_s64);
            dynamicBuffer[i]["y"].write((int64_t) +1_s64);
            dynamicBuffer[i]["z"].write((int64_t) +1_s64);
            dynamicBuffer.setNumberOfTuples(i + 1);
        }

        //auto buffer = NES::Runtime::TupleBuffer();
        auto executablePipeline = provider->create(pipeline, options);
        auto pipelineContext = MockedPipelineExecutionContext();

        executablePipeline->setup(pipelineContext);
        compileTimeTimer.snapshot("setup");
        compileTimeTimer.pause();

        executionTimeTimer.start();
        for (uint64_t i = 0; i < numberOfBuffers; i++) {
            executablePipeline->execute(buffer, pipelineContext, *wc);
        }
        executionTimeTimer.snapshot("execute");
        executionTimeTimer.pause();

        executablePipeline->stop(pipelineContext);
    }

    std::string getUDFName() override {
        return "nes_projection";
    }
};

class SimpleFilterQueryNumericalUDF : public MicroBenchmarkRunner {
  public:
    SimpleFilterQueryNumericalUDF(std::string compiler, std::string pythonCompiler) : MicroBenchmarkRunner(compiler, pythonCompiler){};
    void runQuery(Timer<>& compileTimeTimer, Timer<>& executionTimeTimer,  double sumPythonCompilation, double sumPythonExecution) override {

        std::map<std::string, std::string> modulesToImport;
        std::string function = "def filter_numerical(x):"
                               "\n\treturn x > 10\n";
        std::string functionName = "filter_numerical";
        auto variableName = "x";
        auto schema = Schema::create(Schema::MemoryLayoutType::ROW_LAYOUT)
                          ->addField(variableName, BasicType::INT64);
        auto memoryLayout = Runtime::MemoryLayouts::RowLayout::create(schema, bm->getBufferSize());

        compileTimeTimer.start();
        auto pipeline = initPipelineOperator(schema, schema, bm);
        // auto dummyBuffer = NES::Runtime::TupleBuffer();
        auto buffer = initInputBuffer<int64_t>(variableName, bm, memoryLayout);
        auto executablePipeline = provider->create(pipeline, options);
        auto handler = initMapHandler(function, functionName, modulesToImport, pythonCompiler, schema, schema);
        auto pipelineContext = MockedPipelineExecutionContext({handler});
        executablePipeline->setup(pipelineContext);
        compileTimeTimer.snapshot("setup");
        compileTimeTimer.pause();

        executionTimeTimer.start();
        for (uint64_t i = 0; i < numberOfBuffers; i++) {
            executablePipeline->execute(buffer, pipelineContext, *wc);
        }
        executionTimeTimer.snapshot("execute");
        executionTimeTimer.pause();

        executablePipeline->stop(pipelineContext);

        sumPythonExecution += handler->getSumExecution();
        double avg_exec = (sumPythonExecution / (numberOfBuffers * bufferSize));
        NES_INFO("avg python udf execution time {}", avg_exec);
        auto executeFile = std::filesystem::current_path().string() + "/dump/executepython.txt";

        std::ofstream outputFileExecute;
        outputFileExecute.open(executeFile, std::ios_base::app);
        outputFileExecute << avg_exec << "\n";
        outputFileExecute.close();

        sumPythonCompilation += handler->getCompilationTime();
        NES_INFO("sumPython {}, {}", sumPythonCompilation, sumPythonExecution);
    }

    std::string getUDFName() override {
        return "filter_udf";
    }
};

class SimpleMapQueryUDF : public MicroBenchmarkRunner {
  public:
    SimpleMapQueryUDF(std::string compiler, std::string pythonCompiler) : MicroBenchmarkRunner(compiler, pythonCompiler){};

    void runQuery(Timer<>& compileTimeTimer, Timer<>& executionTimeTimer,  double sumPythonCompilation, double sumPythonExecution) override {
        std::map<std::string, std::string> modulesToImport;
        std::string function = "def simple_map(x):"
                               "\n\ty = x + 10"
                               "\n\treturn y\n";
        std::string functionName = "simple_map";
        auto variableName = "x";
        auto schema = Schema::create(Schema::MemoryLayoutType::ROW_LAYOUT)
                          ->addField(variableName, BasicType::INT64);
        auto memoryLayout = Runtime::MemoryLayouts::RowLayout::create(schema, bm->getBufferSize());

        compileTimeTimer.start();
        auto pipeline = initPipelineOperator(schema, schema, bm);
        // auto dummyBuffer = NES::Runtime::TupleBuffer(); // from the TPCHBenchmark
        auto buffer = initInputBuffer<int64_t>(variableName, bm, memoryLayout);
        auto executablePipeline = provider->create(pipeline, options);
        auto handler = initMapHandler(function, functionName, modulesToImport, pythonCompiler, schema, schema);
        auto pipelineContext = MockedPipelineExecutionContext({handler});
        executablePipeline->setup(pipelineContext);
        compileTimeTimer.snapshot("setup");
        compileTimeTimer.pause();

        executionTimeTimer.start();
        for (uint64_t i = 0; i < numberOfBuffers; i++) {
            executablePipeline->execute(buffer, pipelineContext, *wc);
        }
        executionTimeTimer.snapshot("execute");
        executionTimeTimer.pause();

        executablePipeline->stop(pipelineContext);


        sumPythonExecution += handler->getSumExecution();
        double avg_exec = (sumPythonExecution / (numberOfBuffers * bufferSize));
        NES_INFO("avg python udf execution time {}", avg_exec);
        auto executeFile = std::filesystem::current_path().string() + "/dump/executepython.txt";

        std::ofstream outputFileExecute;
        outputFileExecute.open(executeFile, std::ios_base::app);
        outputFileExecute << avg_exec << "\n";
        outputFileExecute.close();


        sumPythonCompilation += handler->getCompilationTime();
        NES_INFO("sumPython {}, {}", sumPythonCompilation, sumPythonExecution);
    }

    std::string getUDFName() override {
        return "map_udf";
    }
};

class SimpleProjectionQueryUDF : public MicroBenchmarkRunner {
  public:
    SimpleProjectionQueryUDF(std::string compiler, std::string pythonCompiler) : MicroBenchmarkRunner(compiler, pythonCompiler){};

    void runQuery(Timer<>& compileTimeTimer, Timer<>& executionTimeTimer,  double sumPythonCompilation, double sumPythonExecution) override {
        std::map<std::string, std::string> modulesToImport;
        std::string function = "def simple_projection(x, y, z):"
                               "\n\treturn x\n";
        std::string functionName = "simple_projection";

        auto inputSchema = Schema::create(Schema::MemoryLayoutType::ROW_LAYOUT)
                               ->addField("x", BasicType::INT64)
                               ->addField("y", BasicType::INT64)
                               ->addField("z", BasicType::INT64);
        auto outputSchema = Schema::create(Schema::MemoryLayoutType::ROW_LAYOUT)
                                ->addField("x", BasicType::INT64);
        auto inputMemoryLayout = Runtime::MemoryLayouts::RowLayout::create(inputSchema, bm->getBufferSize());
        auto outputMemoryLayout = Runtime::MemoryLayouts::RowLayout::create(outputSchema, bm->getBufferSize());


        compileTimeTimer.start();
        auto scanMemoryProviderPtr = std::make_unique<MemoryProvider::RowMemoryProvider>(inputMemoryLayout);
        auto scanOperator = std::make_shared<Operators::Scan>(std::move(scanMemoryProviderPtr));

        auto projectOperator = std::make_shared<Operators::MapPythonUDF>(0, inputSchema, outputSchema, pythonCompiler);
        scanOperator->setChild(projectOperator);

        auto emitMemoryProviderPtr = std::make_unique<MemoryProvider::RowMemoryProvider>(outputMemoryLayout);
        auto emitOperator = std::make_shared<Operators::Emit>(std::move(emitMemoryProviderPtr));
        projectOperator->setChild(emitOperator);

        auto pipeline = std::make_shared<PhysicalOperatorPipeline>();
        pipeline->setRootOperator(scanOperator);


        auto buffer = bm->getBufferBlocking();
        auto dynamicBuffer = Runtime::MemoryLayouts::DynamicTupleBuffer(inputMemoryLayout, buffer);
        for (uint64_t i = 0; i < bufferSize; i++) {
            dynamicBuffer[i]["x"].write((int64_t) i % 10_s64);
            dynamicBuffer[i]["y"].write((int64_t) +1_s64);
            dynamicBuffer[i]["z"].write((int64_t) +1_s64);
            dynamicBuffer.setNumberOfTuples(i + 1);
        }

        //auto buffer = NES::Runtime::TupleBuffer();
        auto executablePipeline = provider->create(pipeline, options);
        auto handler = initMapHandler(function, functionName, modulesToImport, pythonCompiler, inputSchema, outputSchema);
        auto pipelineContext = MockedPipelineExecutionContext({handler});

        executablePipeline->setup(pipelineContext);
        compileTimeTimer.snapshot("setup");
        compileTimeTimer.pause();

        executionTimeTimer.start();
        for (uint64_t i = 0; i < numberOfBuffers; i++) {
            executablePipeline->execute(buffer, pipelineContext, *wc);
        }
        executionTimeTimer.snapshot("execute");
        executionTimeTimer.pause();

        executablePipeline->stop(pipelineContext);


        sumPythonExecution += handler->getSumExecution();
        double avg_exec = (sumPythonExecution / (numberOfBuffers * bufferSize));
        NES_INFO("avg python udf execution time {}", avg_exec);
        auto executeFile = std::filesystem::current_path().string() + "/dump/executepython.txt";

        std::ofstream outputFileExecute;
        outputFileExecute.open(executeFile, std::ios_base::app);
        outputFileExecute << avg_exec << "\n";
        outputFileExecute.close();

        sumPythonCompilation += handler->getCompilationTime();
        NES_INFO("sumPython {}, {}", sumPythonCompilation, sumPythonExecution);
    }

    std::string getUDFName() override {
        return "projection_udf";
    }
};

class NumbaExampleUDF : public MicroBenchmarkRunner {
    // using a modified example of the 5 minutes guide to check whether numba is working
    // https://numba.pydata.org/numba-doc/latest/user/5minguide.html
  public:
    NumbaExampleUDF(std::string compiler, std::string pythonCompiler) : MicroBenchmarkRunner(compiler, pythonCompiler){};

    void runQuery(Timer<>& compileTimeTimer, Timer<>& executionTimeTimer,  double sumPythonCompilation, double sumPythonExecution) override {
        std::map<std::string, std::string> modulesToImport;
        //modulesToImport.insert({"numpy", "np"});
        std::string function = "def go_fast(x):"
                               "\n\ttotal = 0.0"
                               "\n\tfor i in range(10):"
                               "\n\t\tfor j in range(1,10):"
                               "\n\t\t\ttotal += (i/j)"
                               "\n\treturn x"; // cannot return numpy array atm
        std::string functionName = "go_fast";
        auto variableName = "x";
        auto schema = Schema::create(Schema::MemoryLayoutType::ROW_LAYOUT)
                          ->addField(variableName, BasicType::INT64);
        auto memoryLayout = Runtime::MemoryLayouts::RowLayout::create(schema, bm->getBufferSize());

        compileTimeTimer.start();
        auto pipeline = initPipelineOperator(schema, schema, bm);
        // auto dummyBuffer = NES::Runtime::TupleBuffer(); // from the TPCHBenchmark
        auto buffer = initInputBuffer<int64_t>(variableName, bm, memoryLayout);
        auto executablePipeline = provider->create(pipeline, options);
        auto handler = initMapHandler(function, functionName, modulesToImport, pythonCompiler, schema, schema);
        auto pipelineContext = MockedPipelineExecutionContext({handler});
        executablePipeline->setup(pipelineContext);
        compileTimeTimer.snapshot("setup");
        compileTimeTimer.pause();

        executionTimeTimer.start();
        for (uint64_t i = 0; i < numberOfBuffers; i++) {
            executablePipeline->execute(buffer, pipelineContext, *wc);
        }
        executionTimeTimer.snapshot("execute");
        executionTimeTimer.pause();

        executablePipeline->stop(pipelineContext);


        sumPythonExecution += handler->getSumExecution();
        double avg_exec = (sumPythonExecution / (numberOfBuffers * bufferSize));
        NES_INFO("avg python udf execution time {}", avg_exec);
        auto executeFile = std::filesystem::current_path().string() + "/dump/executepython.txt";

        std::ofstream outputFileExecute;
        outputFileExecute.open(executeFile, std::ios_base::app);
        outputFileExecute << avg_exec << "\n";
        outputFileExecute.close();

        sumPythonCompilation += handler->getCompilationTime();
        NES_INFO("sumPython {}, {}", sumPythonCompilation, sumPythonExecution);
    }

    std::string getUDFName() override {
        return "double_loop";
    }
};

class BlackScholesNumPyUDF : public MicroBenchmarkRunner {
  public:
    BlackScholesNumPyUDF(std::string compiler, std::string pythonCompiler) : MicroBenchmarkRunner(compiler, pythonCompiler){};

    void runQuery(Timer<>& compileTimeTimer, Timer<>& executionTimeTimer,  double sumPythonCompilation, double sumPythonExecution) override {
        std::map<std::string, std::string> modulesToImport;
        modulesToImport.insert({"numpy", "np"});
        std::string function = "def black_scholes_np_udf(stockPrice, optionStrike, optionYears, Riskfree, Volatility):\n"
                               "\tS = stockPrice\n"
                               "\tX = optionStrike\n"
                               "\tT = optionYears\n"
                               "\tR = Riskfree\n"
                               "\tV = Volatility\n"
                               "\tsqrtT = np.sqrt(T)\n"
                               "\td1 = (np.log(S / X) + (R + 0.5 * V * V) * T) / (V * sqrtT)\n"
                               "\td2 = d1 - V * sqrtT\n"
                               "\n"
                               "\tA1 = 0.31938153\n"
                               "\tA2 = -0.356563782\n"
                               "\tA3 = 1.781477937\n"
                               "\tA4 = -1.821255978\n"
                               "\tA5 = 1.330274429\n"
                               "\tRSQRT2PI = 0.39894228040143267793994605993438\n"
                               "\n"
                               "\tK = 1.0 / (1.0 + 0.2316419 * np.abs(d1))\n"
                               "\tret_val = (RSQRT2PI * np.exp(-0.5 * d1 * d1) * (K * (A1 + K * (A2 + K * (A3 + K * (A4 + K * A5))))))\n"
                               "\tcndd1 = np.where(d1 > 0, 1.0 - ret_val, ret_val)\n"
                               "\n"
                               "\tK = 1.0 / (1.0 + 0.2316419 * np.abs(d2))\n"
                               "\tret_val = (RSQRT2PI * np.exp(-0.5 * d2 * d2) * (K * (A1 + K * (A2 + K * (A3 + K * (A4 + K * A5))))))\n"
                               "\tcndd2 = np.where(d2 > 0, 1.0 - ret_val, ret_val)\n"
                               "\n"
                               "\texpRT = np.exp(- R * T)\n"
                               "\n"
                               "\tcallResult = S * cndd1 - X * expRT * cndd2\n"
                               "\tputResult = X * expRT * (1.0 - cndd2) - S * (1.0 - cndd1)\n"
                               "\treturn np.add(callResult, putResult).item()"; // cannot return numpy array atm
        std::string functionName = "black_scholes_np_udf";

        auto inputSchema = Schema::create(Schema::MemoryLayoutType::ROW_LAYOUT)
                               ->addField("stockPrice", BasicType::FLOAT64)
                               ->addField("optionStrike", BasicType::FLOAT64)
                               ->addField("optionYears", BasicType::FLOAT64)
                               ->addField("Riskfree", BasicType::FLOAT64)
                               ->addField("Volatility", BasicType::FLOAT64);
        auto outputSchema = Schema::create(Schema::MemoryLayoutType::ROW_LAYOUT)
                                ->addField("result", BasicType::FLOAT64);
        auto inputMemoryLayout = Runtime::MemoryLayouts::RowLayout::create(inputSchema, bm->getBufferSize());
        auto outputMemoryLayout = Runtime::MemoryLayouts::RowLayout::create(outputSchema, bm->getBufferSize());


        compileTimeTimer.start();
        auto scanMemoryProviderPtr = std::make_unique<MemoryProvider::RowMemoryProvider>(inputMemoryLayout);
        auto scanOperator = std::make_shared<Operators::Scan>(std::move(scanMemoryProviderPtr));

        auto projectOperator = std::make_shared<Operators::MapPythonUDF>(0, inputSchema, outputSchema, pythonCompiler);
        scanOperator->setChild(projectOperator);

        auto emitMemoryProviderPtr = std::make_unique<MemoryProvider::RowMemoryProvider>(outputMemoryLayout);
        auto emitOperator = std::make_shared<Operators::Emit>(std::move(emitMemoryProviderPtr));
        projectOperator->setChild(emitOperator);

        auto pipeline = std::make_shared<PhysicalOperatorPipeline>();
        pipeline->setRootOperator(scanOperator);

        auto buffer = bm->getBufferBlocking();
        auto dynamicBuffer = Runtime::MemoryLayouts::DynamicTupleBuffer(inputMemoryLayout, buffer);

        // set seed
        std::random_device rd;
        std::mt19937 gen(rd());
        // set range
        std::uniform_real_distribution<> stockPrice(5, 30);
        std::uniform_real_distribution<> optionStrike(1, 100);
        std::uniform_real_distribution<> optionYears(0.25, 10);
        std::uniform_real_distribution<> riskAndVolatility(0, 1);
        for (uint64_t i = 0; i < bufferSize; i++) {
            // between 5 and 30
            dynamicBuffer[i]["stockPrice"].write(stockPrice(gen));
            // between 1 and 100
            dynamicBuffer[i]["optionStrike"].write(optionStrike(gen));
            // between 0.25 and 10
            dynamicBuffer[i]["optionYears"].write(optionYears(gen));
            // between 0 and 1
            dynamicBuffer[i]["Riskfree"].write(riskAndVolatility(gen));
            // between 0 and 1
            dynamicBuffer[i]["Volatility"].write(riskAndVolatility(gen));
            dynamicBuffer.setNumberOfTuples(i + 1);
        }

        //auto buffer = NES::Runtime::TupleBuffer();
        auto executablePipeline = provider->create(pipeline, options);
        auto handler = initMapHandler(function, functionName, modulesToImport, pythonCompiler, inputSchema, outputSchema);
        auto pipelineContext = MockedPipelineExecutionContext({handler});

        executablePipeline->setup(pipelineContext);
        compileTimeTimer.snapshot("setup");
        compileTimeTimer.pause();

        executionTimeTimer.start();
        for (uint64_t i = 0; i < numberOfBuffers; i++) {
            executablePipeline->execute(buffer, pipelineContext, *wc);
        }
        executionTimeTimer.snapshot("execute");
        executionTimeTimer.pause();

        executablePipeline->stop(pipelineContext);


        sumPythonExecution += handler->getSumExecution();
        double avg_exec = (sumPythonExecution / (numberOfBuffers * bufferSize));
        NES_INFO("avg python udf execution time {}", avg_exec);
        auto executeFile = std::filesystem::current_path().string() + "/dump/executepython.txt";

        std::ofstream outputFileExecute;
        outputFileExecute.open(executeFile, std::ios_base::app);
        outputFileExecute << avg_exec << "\n";
        outputFileExecute.close();

        sumPythonCompilation += handler->getCompilationTime();
        NES_INFO("sumPython {}, {}", sumPythonCompilation, sumPythonExecution);
    }

    std::string getUDFName() override {
        return "black_scholes_numpy";
    }
};

class BlackScholesUDF : public MicroBenchmarkRunner {
  public:
    BlackScholesUDF(std::string compiler, std::string pythonCompiler) : MicroBenchmarkRunner(compiler, pythonCompiler){};

    void runQuery(Timer<>& compileTimeTimer, Timer<>& executionTimeTimer,  double sumPythonCompilation, double sumPythonExecution) override {
        std::map<std::string, std::string> modulesToImport;
        modulesToImport.insert({"math", ""});
        std::string function = "def black_scholes_udf(stockPrice, optionStrike, optionYears, Riskfree, Volatility):\n"
                               "\tS = stockPrice\n"
                               "\tX = optionStrike\n"
                               "\tT = optionYears\n"
                               "\tR = Riskfree\n"
                               "\tV = Volatility\n"
                               "\tsqrtT = math.sqrt(T)\n"
                               "\td1 = (math.log(S / X) + (R + 0.5 * V * V) * T) / (V * sqrtT)\n"
                               "\td2 = d1 - V * sqrtT\n"
                               "\n"
                               "\tA1 = 0.31938153\n"
                               "\tA2 = -0.356563782\n"
                               "\tA3 = 1.781477937\n"
                               "\tA4 = -1.821255978\n"
                               "\tA5 = 1.330274429\n"
                               "\tRSQRT2PI = 0.39894228040143267793994605993438\n"
                               "\n"
                               "\tK = 1.0 / (1.0 + 0.2316419 * abs(d1))\n"
                               "\tret_val = (RSQRT2PI * math.exp(-0.5 * d1 * d1) * (K * (A1 + K * (A2 + K * (A3 + K * (A4 + K * A5))))))\n"
                               "\n"
                               "\tif (d1 > 0):\n"
                               "\t\tcndd1 = 1.0 - ret_val\n"
                               "\telse:\n"
                               "\t\tcndd1 = ret_val\n"
                               "\n"
                               "\tK = 1.0 / (1.0 + 0.2316419 * abs(d2))\n"
                               "\tret_val = (RSQRT2PI * math.exp(-0.5 * d2 * d2) * (K * (A1 + K * (A2 + K * (A3 + K * (A4 + K * A5))))))\n"
                               "\tif d2 > 0:\n"
                               "\t\tcndd2 = 1.0 - ret_val\n"
                               "\telse:\n"
                               "\t\tcndd2 = ret_val\n"
                               "\n"
                               "\texpRT = math.exp(- R * T)\n"
                               "\n"
                               "\tcallResult = S * cndd1 - X * expRT * cndd2\n"
                               "\tputResult = X * expRT * (1.0 - cndd2) - S * (1.0 - cndd1)\n"
                               "\treturn callResult + putResult";
        std::string functionName = "black_scholes_udf";

        auto inputSchema = Schema::create(Schema::MemoryLayoutType::ROW_LAYOUT)
                               ->addField("stockPrice", BasicType::FLOAT64)
                               ->addField("optionStrike", BasicType::FLOAT64)
                               ->addField("optionYears", BasicType::FLOAT64)
                               ->addField("Riskfree", BasicType::FLOAT64)
                               ->addField("Volatility", BasicType::FLOAT64);
        auto outputSchema = Schema::create(Schema::MemoryLayoutType::ROW_LAYOUT)
                                ->addField("result", BasicType::FLOAT64);
        auto inputMemoryLayout = Runtime::MemoryLayouts::RowLayout::create(inputSchema, bm->getBufferSize());
        auto outputMemoryLayout = Runtime::MemoryLayouts::RowLayout::create(outputSchema, bm->getBufferSize());


        compileTimeTimer.start();
        auto scanMemoryProviderPtr = std::make_unique<MemoryProvider::RowMemoryProvider>(inputMemoryLayout);
        auto scanOperator = std::make_shared<Operators::Scan>(std::move(scanMemoryProviderPtr));

        auto projectOperator = std::make_shared<Operators::MapPythonUDF>(0, inputSchema, outputSchema, pythonCompiler);
        scanOperator->setChild(projectOperator);

        auto emitMemoryProviderPtr = std::make_unique<MemoryProvider::RowMemoryProvider>(outputMemoryLayout);
        auto emitOperator = std::make_shared<Operators::Emit>(std::move(emitMemoryProviderPtr));
        projectOperator->setChild(emitOperator);

        auto pipeline = std::make_shared<PhysicalOperatorPipeline>();
        pipeline->setRootOperator(scanOperator);

        auto buffer = bm->getBufferBlocking();
        auto dynamicBuffer = Runtime::MemoryLayouts::DynamicTupleBuffer(inputMemoryLayout, buffer);

        // set seed
        std::random_device rd;
        std::mt19937 gen(rd());
        // set range
        std::uniform_real_distribution<> stockPrice(5, 30);
        std::uniform_real_distribution<> optionStrike(1, 100);
        std::uniform_real_distribution<> optionYears(0.25, 10);
        std::uniform_real_distribution<> riskAndVolatility(0, 1);
        for (uint64_t i = 0; i < bufferSize; i++) {
            // between 5 and 30
            dynamicBuffer[i]["stockPrice"].write(stockPrice(gen));
            // between 1 and 100
            dynamicBuffer[i]["optionStrike"].write(optionStrike(gen));
            // between 0.25 and 10
            dynamicBuffer[i]["optionYears"].write(optionYears(gen));
            // between 0 and 1
            dynamicBuffer[i]["Riskfree"].write(riskAndVolatility(gen));
            // between 0 and 1
            dynamicBuffer[i]["Volatility"].write(riskAndVolatility(gen));
            dynamicBuffer.setNumberOfTuples(i + 1);
        }

        //auto buffer = NES::Runtime::TupleBuffer();
        auto executablePipeline = provider->create(pipeline, options);
        auto handler = initMapHandler(function, functionName, modulesToImport, pythonCompiler, inputSchema, outputSchema);
        auto pipelineContext = MockedPipelineExecutionContext({handler});

        executablePipeline->setup(pipelineContext);
        compileTimeTimer.snapshot("setup");
        compileTimeTimer.pause();

        executionTimeTimer.start();
        for (uint64_t i = 0; i < numberOfBuffers; i++) {
            executablePipeline->execute(buffer, pipelineContext, *wc);
        }
        executionTimeTimer.snapshot("execute");
        executionTimeTimer.pause();

        executablePipeline->stop(pipelineContext);


        sumPythonExecution += handler->getSumExecution();
        double avg_exec = (sumPythonExecution / (numberOfBuffers * bufferSize));
        NES_INFO("avg python udf execution time {}", avg_exec);
        auto executeFile = std::filesystem::current_path().string() + "/dump/executepython.txt";

        std::ofstream outputFileExecute;
        outputFileExecute.open(executeFile, std::ios_base::app);
        outputFileExecute << avg_exec << "\n";
        outputFileExecute.close();

        sumPythonCompilation += handler->getCompilationTime();
        NES_INFO("sumPython {}, {}", sumPythonCompilation, sumPythonExecution);
    }

    std::string getUDFName() override {
        return "black_scholes";
    }
};

// string micro benchmarks

class StringConcatUDF : public MicroBenchmarkRunner {
  public:
    StringConcatUDF(std::string compiler, std::string pythonCompiler) : MicroBenchmarkRunner(compiler, pythonCompiler){};

    void runQuery(Timer<>& compileTimeTimer, Timer<>& executionTimeTimer,  double sumPythonCompilation, double sumPythonExecution) override {
        std::map<std::string, std::string> modulesToImport;
        std::string function = "def concat_string(input):\n"
                               "\treturn input +\"test\"";
        std::string functionName = "concat_string";

        auto inputSchema = Schema::create(Schema::MemoryLayoutType::ROW_LAYOUT)
                               ->addField("input", BasicType::TEXT);
        auto outputSchema = Schema::create(Schema::MemoryLayoutType::ROW_LAYOUT)
                                ->addField("result", BasicType::TEXT);
        auto inputMemoryLayout = Runtime::MemoryLayouts::RowLayout::create(inputSchema, bm->getBufferSize());
        auto outputMemoryLayout = Runtime::MemoryLayouts::RowLayout::create(outputSchema, bm->getBufferSize());


        compileTimeTimer.start();
        auto scanMemoryProviderPtr = std::make_unique<MemoryProvider::RowMemoryProvider>(inputMemoryLayout);
        auto scanOperator = std::make_shared<Operators::Scan>(std::move(scanMemoryProviderPtr));

        auto udfOperator = std::make_shared<Operators::MapPythonUDF>(0, inputSchema, outputSchema, pythonCompiler);
        scanOperator->setChild(udfOperator);

        auto emitMemoryProviderPtr = std::make_unique<MemoryProvider::RowMemoryProvider>(outputMemoryLayout);
        auto emitOperator = std::make_shared<Operators::Emit>(std::move(emitMemoryProviderPtr));
        udfOperator->setChild(emitOperator);

        auto pipeline = std::make_shared<PhysicalOperatorPipeline>();
        pipeline->setRootOperator(scanOperator);

        auto bufferMemoryLayout = Runtime::MemoryLayouts::RowLayout::create(inputSchema, table_bm->getBufferSize());
        auto buffer = table_bm->getBufferBlocking();
        auto dynamicBuffer = Runtime::MemoryLayouts::DynamicTupleBuffer(bufferMemoryLayout, buffer);


        for (uint64_t i = 0; i < bufferSize; i++) {// string with 100 chars
            std::string value = "Lorem ipsum dolor sit amet, consetetur sadipscing elitr, sed diam nonumy eirmod tempor invidunt ut l";
            auto varLengthBuffer = table_bm->getBufferBlocking();
            *varLengthBuffer.getBuffer<uint32_t>() = value.size();
            std::strcpy(varLengthBuffer.getBuffer<char>() + sizeof(uint32_t), value.c_str());
            auto index = buffer.storeChildBuffer(varLengthBuffer);
         dynamicBuffer[i]["input"].write(index);
            dynamicBuffer.setNumberOfTuples(i + 1);
        }

        //auto buffer = NES::Runtime::TupleBuffer();
        auto executablePipeline = provider->create(pipeline, options);
        auto handler = initMapHandler(function, functionName, modulesToImport, pythonCompiler, inputSchema, outputSchema);
        auto pipelineContext = MockedPipelineExecutionContext({handler});

        executablePipeline->setup(pipelineContext);
        compileTimeTimer.snapshot("setup");
        compileTimeTimer.pause();

        executionTimeTimer.start();
        for (uint64_t i = 0; i < numberOfBuffers; i++) {
            executablePipeline->execute(buffer, pipelineContext, *wc);
        }

        executionTimeTimer.snapshot("execute");
        executionTimeTimer.pause();

        executablePipeline->stop(pipelineContext);


        sumPythonExecution += handler->getSumExecution();
        double avg_exec = (sumPythonExecution / (numberOfBuffers * bufferSize));
        NES_INFO("avg python udf execution time {}", avg_exec);
        auto executeFile = std::filesystem::current_path().string() + "/dump/executepython.txt";

        std::ofstream outputFileExecute;
        outputFileExecute.open(executeFile, std::ios_base::app);
        outputFileExecute << avg_exec << "\n";
        outputFileExecute.close();

        sumPythonCompilation += handler->getCompilationTime();
        NES_INFO("sumPython {}, {}", sumPythonCompilation, sumPythonExecution);
    }

    std::string getUDFName() override {
        return "string_concat";
    }
};

class StringWordCountUDF : public MicroBenchmarkRunner {
  public:
    StringWordCountUDF(std::string compiler, std::string pythonCompiler) : MicroBenchmarkRunner(compiler, pythonCompiler){};

    void runQuery(Timer<>& compileTimeTimer, Timer<>& executionTimeTimer,  double sumPythonCompilation, double sumPythonExecution) override {
        std::map<std::string, std::string> modulesToImport;
        std::string function = "def wordcount(sentence):\n"
                               "\twords = sentence.split(\" \")\n"
                               "\tlength = len(words)\n"
                               "\treturn length";
        std::string functionName = "wordcount";

        auto inputSchema = Schema::create(Schema::MemoryLayoutType::ROW_LAYOUT)
                               ->addField("input", BasicType::TEXT);
        auto outputSchema = Schema::create(Schema::MemoryLayoutType::ROW_LAYOUT)
                                ->addField("result", BasicType::INT64);
        auto inputMemoryLayout = Runtime::MemoryLayouts::RowLayout::create(inputSchema, bm->getBufferSize());
        auto outputMemoryLayout = Runtime::MemoryLayouts::RowLayout::create(outputSchema, bm->getBufferSize());

        compileTimeTimer.start();
        auto scanMemoryProviderPtr = std::make_unique<MemoryProvider::RowMemoryProvider>(inputMemoryLayout);
        auto scanOperator = std::make_shared<Operators::Scan>(std::move(scanMemoryProviderPtr));

        auto udfOperator = std::make_shared<Operators::MapPythonUDF>(0, inputSchema, outputSchema, pythonCompiler);
        scanOperator->setChild(udfOperator);

        auto emitMemoryProviderPtr = std::make_unique<MemoryProvider::RowMemoryProvider>(outputMemoryLayout);
        auto emitOperator = std::make_shared<Operators::Emit>(std::move(emitMemoryProviderPtr));
        udfOperator->setChild(emitOperator);

        auto pipeline = std::make_shared<PhysicalOperatorPipeline>();
        pipeline->setRootOperator(scanOperator);

        auto bufferMemoryLayout = Runtime::MemoryLayouts::RowLayout::create(inputSchema, table_bm->getBufferSize());
        auto buffer = table_bm->getBufferBlocking();
        auto dynamicBuffer = Runtime::MemoryLayouts::DynamicTupleBuffer(bufferMemoryLayout, buffer);

        // words with 100 chars
        std::string longWords = "Lorem ipsum dolor sit amet, consetetur sadipscing elitr, sed diam nonumy eirmod tempor invidunt ut l";

        for (uint64_t i = 0; i < bufferSize; i++) {
            auto varLengthBuffer = table_bm->getBufferBlocking();
            *varLengthBuffer.getBuffer<uint32_t>() = longWords.size();
            std::strcpy(varLengthBuffer.getBuffer<char>() + sizeof(uint32_t), longWords.c_str());
            auto index = buffer.storeChildBuffer(varLengthBuffer);
            dynamicBuffer[i]["input"].write(index);
            dynamicBuffer.setNumberOfTuples(i + 1);
        }

        //auto buffer = NES::Runtime::TupleBuffer();
        auto executablePipeline = provider->create(pipeline, options);
        auto handler = initMapHandler(function, functionName, modulesToImport, pythonCompiler, inputSchema, outputSchema);
        auto pipelineContext = MockedPipelineExecutionContext({handler});

        executablePipeline->setup(pipelineContext);
        compileTimeTimer.snapshot("setup");
        compileTimeTimer.pause();

        executionTimeTimer.start();
        for (uint64_t i = 0; i < numberOfBuffers; i++) {
            executablePipeline->execute(buffer, pipelineContext, *wc);
        }

        executionTimeTimer.snapshot("execute");
        executionTimeTimer.pause();

        executablePipeline->stop(pipelineContext);

        sumPythonExecution += handler->getSumExecution();
        double avg_exec = (sumPythonExecution / (numberOfBuffers * bufferSize));
        NES_INFO("avg python udf execution time {}", avg_exec);
        auto executeFile = std::filesystem::current_path().string() + "/dump/executepython.txt";

        std::ofstream outputFileExecute;
        outputFileExecute.open(executeFile, std::ios_base::app);
        outputFileExecute << avg_exec << "\n";
        outputFileExecute.close();

        sumPythonCompilation += handler->getCompilationTime();
        NES_INFO("sumPython {}, {}", sumPythonCompilation, sumPythonExecution);
    }

    std::string getUDFName() override {
        return "word_count";
    }
};

class StringAverageWordLengthUDF : public MicroBenchmarkRunner {
  public:
    StringAverageWordLengthUDF(std::string compiler, std::string pythonCompiler) : MicroBenchmarkRunner(compiler, pythonCompiler){};

    void runQuery(Timer<>& compileTimeTimer, Timer<>& executionTimeTimer,  double sumPythonCompilation, double sumPythonExecution) override {
        std::map<std::string, std::string> modulesToImport;
        std::string function = "def avg_word_length(sentence):\n"
                               "\twords = sentence.split()\n"
                               "\treturn sum(len(word) for word in words) / len(words)";
        std::string functionName = "avg_word_length";

        auto inputSchema = Schema::create(Schema::MemoryLayoutType::ROW_LAYOUT)
                               ->addField("input", BasicType::TEXT);
        auto outputSchema = Schema::create(Schema::MemoryLayoutType::ROW_LAYOUT)
                                ->addField("result", BasicType::FLOAT64);
        auto inputMemoryLayout = Runtime::MemoryLayouts::RowLayout::create(inputSchema, bm->getBufferSize());
        auto outputMemoryLayout = Runtime::MemoryLayouts::RowLayout::create(outputSchema, bm->getBufferSize());

        compileTimeTimer.start();
        auto scanMemoryProviderPtr = std::make_unique<MemoryProvider::RowMemoryProvider>(inputMemoryLayout);
        auto scanOperator = std::make_shared<Operators::Scan>(std::move(scanMemoryProviderPtr));

        auto udfOperator = std::make_shared<Operators::MapPythonUDF>(0, inputSchema, outputSchema, pythonCompiler);
        scanOperator->setChild(udfOperator);

        auto emitMemoryProviderPtr = std::make_unique<MemoryProvider::RowMemoryProvider>(outputMemoryLayout);
        auto emitOperator = std::make_shared<Operators::Emit>(std::move(emitMemoryProviderPtr));
        udfOperator->setChild(emitOperator);

        auto pipeline = std::make_shared<PhysicalOperatorPipeline>();
        pipeline->setRootOperator(scanOperator);

        auto bufferMemoryLayout = Runtime::MemoryLayouts::RowLayout::create(inputSchema, table_bm->getBufferSize());
        auto buffer = table_bm->getBufferBlocking();
        auto dynamicBuffer = Runtime::MemoryLayouts::DynamicTupleBuffer(bufferMemoryLayout, buffer);

        // words with 100 chars
        std::string longWords = "Lorem ipsum dolor sit amet, consetetur sadipscing elitr, sed diam nonumy eirmod tempor invidunt ut l";

        for (uint64_t i = 0; i < bufferSize; i++) {
            auto varLengthBuffer = table_bm->getBufferBlocking();
            *varLengthBuffer.getBuffer<uint32_t>() = longWords.size();
            std::strcpy(varLengthBuffer.getBuffer<char>() + sizeof(uint32_t), longWords.c_str());
            auto index = buffer.storeChildBuffer(varLengthBuffer);
            dynamicBuffer[i]["input"].write(index);
            dynamicBuffer.setNumberOfTuples(i + 1);
        }

        //auto buffer = NES::Runtime::TupleBuffer();
        auto executablePipeline = provider->create(pipeline, options);
        auto handler = initMapHandler(function, functionName, modulesToImport, pythonCompiler, inputSchema, outputSchema);
        auto pipelineContext = MockedPipelineExecutionContext({handler});

        executablePipeline->setup(pipelineContext);
        compileTimeTimer.snapshot("setup");
        compileTimeTimer.pause();

        executionTimeTimer.start();
        for (uint64_t i = 0; i < numberOfBuffers; i++) {
            executablePipeline->execute(buffer, pipelineContext, *wc);
        }

        executionTimeTimer.snapshot("execute");
        executionTimeTimer.pause();

        executablePipeline->stop(pipelineContext);


        sumPythonExecution += handler->getSumExecution();
        double avg_exec = (sumPythonExecution / (numberOfBuffers * bufferSize));
        NES_INFO("avg python udf execution time {}", avg_exec);
        auto executeFile = std::filesystem::current_path().string() + "/dump/executepython.txt";

        std::ofstream outputFileExecute;
        outputFileExecute.open(executeFile, std::ios_base::app);
        outputFileExecute << avg_exec << "\n";
        outputFileExecute.close();

        sumPythonCompilation += handler->getCompilationTime();
        NES_INFO("sumPython {}, {}", sumPythonCompilation, sumPythonExecution);
    }

    std::string getUDFName() override {
        return "avg_word_length";
    }
};

class BooleanUDF : public MicroBenchmarkRunner {
  public:
    BooleanUDF(std::string compiler, std::string pythonCompiler) : MicroBenchmarkRunner(compiler, pythonCompiler){};

    void runQuery(Timer<>& compileTimeTimer, Timer<>& executionTimeTimer,  double sumPythonCompilation, double sumPythonExecution) override {
        std::map<std::string, std::string> modulesToImport;
        std::string function = "def boolean_udf(check, value):\n"
                               "\tif check:\n"
                               "\t\treturn value\n"
                               "\telse:\n"
                               "\t\treturn 0";
        std::string functionName = "boolean_udf";

        auto inputSchema = Schema::create(Schema::MemoryLayoutType::ROW_LAYOUT)
                               ->addField("check", BasicType::BOOLEAN)
                               ->addField("value", BasicType::INT64);
        auto outputSchema = Schema::create(Schema::MemoryLayoutType::ROW_LAYOUT)
                                ->addField("result", BasicType::INT64);
        auto inputMemoryLayout = Runtime::MemoryLayouts::RowLayout::create(inputSchema, bm->getBufferSize());
        auto outputMemoryLayout = Runtime::MemoryLayouts::RowLayout::create(outputSchema, bm->getBufferSize());

        compileTimeTimer.start();
        auto scanMemoryProviderPtr = std::make_unique<MemoryProvider::RowMemoryProvider>(inputMemoryLayout);
        auto scanOperator = std::make_shared<Operators::Scan>(std::move(scanMemoryProviderPtr));

        auto udfOperator = std::make_shared<Operators::MapPythonUDF>(0, inputSchema, outputSchema, pythonCompiler);
        scanOperator->setChild(udfOperator);

        auto emitMemoryProviderPtr = std::make_unique<MemoryProvider::RowMemoryProvider>(outputMemoryLayout);
        auto emitOperator = std::make_shared<Operators::Emit>(std::move(emitMemoryProviderPtr));
        udfOperator->setChild(emitOperator);

        auto pipeline = std::make_shared<PhysicalOperatorPipeline>();
        pipeline->setRootOperator(scanOperator);

        auto buffer = bm->getBufferBlocking();
        auto dynamicBuffer = Runtime::MemoryLayouts::DynamicTupleBuffer(inputMemoryLayout, buffer);

        for (uint64_t i = 0; i < bufferSize; i++) {
            if (i%3 == 0) {
                dynamicBuffer[i]["check"].write((bool) true);
            } else {
                dynamicBuffer[i]["check"].write((bool) false);
            }
            dynamicBuffer[i]["value"].write(i % 10_s64);
            dynamicBuffer.setNumberOfTuples(i + 1);
        }

        //auto buffer = NES::Runtime::TupleBuffer();
        auto executablePipeline = provider->create(pipeline, options);
        auto handler = initMapHandler(function, functionName, modulesToImport, pythonCompiler, inputSchema, outputSchema);
        auto pipelineContext = MockedPipelineExecutionContext({handler});

        executablePipeline->setup(pipelineContext);
        compileTimeTimer.snapshot("setup");
        compileTimeTimer.pause();

        executionTimeTimer.start();
        for (uint64_t i = 0; i < numberOfBuffers; i++) {
            executablePipeline->execute(buffer, pipelineContext, *wc);
        }

        executionTimeTimer.snapshot("execute");
        executionTimeTimer.pause();

        executablePipeline->stop(pipelineContext);


        sumPythonExecution += handler->getSumExecution();
        double avg_exec = (sumPythonExecution / (numberOfBuffers * bufferSize));
        NES_INFO("avg python udf execution time {}", avg_exec);
        auto executeFile = std::filesystem::current_path().string() + "/dump/executepython.txt";

        std::ofstream outputFileExecute;
        outputFileExecute.open(executeFile, std::ios_base::app);
        outputFileExecute << avg_exec << "\n";
        outputFileExecute.close();

        sumPythonCompilation += handler->getCompilationTime();
        NES_INFO("sumPython {}, {}", sumPythonCompilation, sumPythonExecution);
    }

    std::string getUDFName() override {
        return "boolean_udf";
    }
};

class LinearRegression : public MicroBenchmarkRunner {
  public:
    LinearRegression(std::string compiler, std::string pythonCompiler) : MicroBenchmarkRunner(compiler, pythonCompiler){};

    void runQuery(Timer<>& compileTimeTimer, Timer<>& executionTimeTimer,  double sumPythonCompilation, double sumPythonExecution) override {
        std::map<std::string, std::string> modulesToImport;
        modulesToImport.insert({"sklearn.datasets", ""});
        modulesToImport.insert({"sklearn.linear_model", ""});
        modulesToImport.insert({"numpy", "np"});

        std::string function = "def linear_regression_udf(x):\n"
                               "\tX = [[1], [2], [3], [4]]\n"
                               "\ty =  [14, 29, 10, 39]\n"
                               "\treg = sklearn.linear_model.LinearRegression().fit(X, y)\n"
                               "\treturn reg.predict([[x]]).item()";
        std::string functionName = "linear_regression_udf";

        auto inputSchema = Schema::create(Schema::MemoryLayoutType::ROW_LAYOUT)
                               ->addField("x", BasicType::FLOAT64);
        auto outputSchema = Schema::create(Schema::MemoryLayoutType::ROW_LAYOUT)
                                ->addField("prediction", BasicType::INT64);
        auto inputMemoryLayout = Runtime::MemoryLayouts::RowLayout::create(inputSchema, bm->getBufferSize());
        auto outputMemoryLayout = Runtime::MemoryLayouts::RowLayout::create(outputSchema, bm->getBufferSize());

        compileTimeTimer.start();
        auto scanMemoryProviderPtr = std::make_unique<MemoryProvider::RowMemoryProvider>(inputMemoryLayout);
        auto scanOperator = std::make_shared<Operators::Scan>(std::move(scanMemoryProviderPtr));

        auto udfOperator = std::make_shared<Operators::MapPythonUDF>(0, inputSchema, outputSchema, pythonCompiler);
        scanOperator->setChild(udfOperator);

        auto emitMemoryProviderPtr = std::make_unique<MemoryProvider::RowMemoryProvider>(outputMemoryLayout);
        auto emitOperator = std::make_shared<Operators::Emit>(std::move(emitMemoryProviderPtr));
        udfOperator->setChild(emitOperator);

        auto pipeline = std::make_shared<PhysicalOperatorPipeline>();
        pipeline->setRootOperator(scanOperator);

        auto bufferMemoryLayout = Runtime::MemoryLayouts::RowLayout::create(inputSchema, table_bm->getBufferSize());
        auto buffer = initInputBuffer<double>("x", table_bm, bufferMemoryLayout);

        //auto buffer = NES::Runtime::TupleBuffer();
        auto executablePipeline = provider->create(pipeline, options);
        auto handler = initMapHandler(function, functionName, modulesToImport, pythonCompiler, inputSchema, outputSchema);
        auto pipelineContext = MockedPipelineExecutionContext({handler});

        executablePipeline->setup(pipelineContext);
        compileTimeTimer.snapshot("setup");
        compileTimeTimer.pause();

        executionTimeTimer.start();
        for (uint64_t i = 0; i < numberOfBuffers; i++) {
            executablePipeline->execute(buffer, pipelineContext, *wc);
        }

        executionTimeTimer.snapshot("execute");
        executionTimeTimer.pause();

        executablePipeline->stop(pipelineContext);


        sumPythonExecution += handler->getSumExecution();
        double avg_exec = (sumPythonExecution / (numberOfBuffers * bufferSize));
        NES_INFO("avg python udf execution time {}", avg_exec);
        auto executeFile = std::filesystem::current_path().string() + "/dump/executepython.txt";

        std::ofstream outputFileExecute;
        outputFileExecute.open(executeFile, std::ios_base::app);
        outputFileExecute << avg_exec << "\n";
        outputFileExecute.close();

        sumPythonCompilation += handler->getCompilationTime();
        NES_INFO("sumPython {}, {}", sumPythonCompilation, sumPythonExecution);
    }

    std::string getUDFName() override {
        return "linear_regression";
    }
};

class KMeansUDF : public MicroBenchmarkRunner {
  public:
    KMeansUDF(std::string compiler, std::string pythonCompiler) : MicroBenchmarkRunner(compiler, pythonCompiler){};

    void runQuery(Timer<>& compileTimeTimer, Timer<>& executionTimeTimer,  double sumPythonCompilation, double sumPythonExecution) override {
        std::map<std::string, std::string> modulesToImport;
        modulesToImport.insert({"numpy", "np"});
        std::string function = "def np_dot_udf(x, y):\n"
                               "\tX = [[1, 2], [1, 4], [1, 0], [10, 2], [10, 4], [10, 0]]\n"
                               "\tkmeans = sklearn.cluster.KMeans(n_clusters=2, random_state=0, n_init=\"auto\").fit(X)\n"
                               "\tprediction = kmeans.predict([[x, y]]).item()\n"
                               "\treturn prediction";
        std::string functionName = "kmeans_udf";

        auto inputSchema = Schema::create(Schema::MemoryLayoutType::ROW_LAYOUT)
                               ->addField("x", BasicType::INT64)
                               ->addField("y", BasicType::INT64);
        auto outputSchema = Schema::create(Schema::MemoryLayoutType::ROW_LAYOUT)
                                ->addField("prediction", BasicType::INT64);
        auto inputMemoryLayout = Runtime::MemoryLayouts::RowLayout::create(inputSchema, bm->getBufferSize());
        auto outputMemoryLayout = Runtime::MemoryLayouts::RowLayout::create(outputSchema, bm->getBufferSize());


        compileTimeTimer.start();
        auto scanMemoryProviderPtr = std::make_unique<MemoryProvider::RowMemoryProvider>(inputMemoryLayout);
        auto scanOperator = std::make_shared<Operators::Scan>(std::move(scanMemoryProviderPtr));

        auto projectOperator = std::make_shared<Operators::MapPythonUDF>(0, inputSchema, outputSchema, pythonCompiler);
        scanOperator->setChild(projectOperator);

        auto emitMemoryProviderPtr = std::make_unique<MemoryProvider::RowMemoryProvider>(outputMemoryLayout);
        auto emitOperator = std::make_shared<Operators::Emit>(std::move(emitMemoryProviderPtr));
        projectOperator->setChild(emitOperator);

        auto pipeline = std::make_shared<PhysicalOperatorPipeline>();
        pipeline->setRootOperator(scanOperator);

        auto buffer = table_bm->getBufferBlocking();
        auto dynamicBuffer = Runtime::MemoryLayouts::DynamicTupleBuffer(inputMemoryLayout, buffer);

        // set seed
        std::random_device rd;
        std::mt19937 gen(rd());
        // set range
        std::uniform_int_distribution<> xValue(0, 100);
        for (uint64_t i = 0; i < bufferSize; i++) {
            int64_t x = xValue(gen);
            int64_t y = xValue(gen);
            dynamicBuffer[i]["x"].write(x);
            dynamicBuffer[i]["y"].write(y);
            dynamicBuffer.setNumberOfTuples(i + 1);
        }

        //auto buffer = NES::Runtime::TupleBuffer();
        auto executablePipeline = provider->create(pipeline, options);
        auto handler = initMapHandler(function, functionName, modulesToImport, pythonCompiler, inputSchema, outputSchema);
        auto pipelineContext = MockedPipelineExecutionContext({handler});

        executablePipeline->setup(pipelineContext);
        compileTimeTimer.snapshot("setup");
        compileTimeTimer.pause();

        executionTimeTimer.start();
        for (uint64_t i = 0; i < numberOfBuffers; i++) {
            executablePipeline->execute(buffer, pipelineContext, *wc);
        }
        executionTimeTimer.snapshot("execute");
        executionTimeTimer.pause();

        executablePipeline->stop(pipelineContext);


        sumPythonExecution += handler->getSumExecution();
        double avg_exec = (sumPythonExecution / (numberOfBuffers * bufferSize));
        NES_INFO("avg python udf execution time {}", avg_exec);
        auto executeFile = std::filesystem::current_path().string() + "/dump/executepython.txt";

        std::ofstream outputFileExecute;
        outputFileExecute.open(executeFile, std::ios_base::app);
        outputFileExecute << avg_exec << "\n";
        outputFileExecute.close();

        sumPythonCompilation += handler->getCompilationTime();
        NES_INFO("sumPython {}, {}", sumPythonCompilation, sumPythonExecution);
    }

    std::string getUDFName() override {
        return "kmeans";
    }
};

}// namespace NES::Runtime::Execution

void deleteContentInFile(std::string filePath) {
    std::ofstream ofs1;
    ofs1.open(filePath, std::ofstream::out | std::ofstream::trunc);
    ofs1.close();
}

int main(int, char**) {
    std::vector<std::string> compilers = {"PipelineCompiler", "CPPPipelineCompiler"};
    std::vector<std::string> pythonCompilers = {"cython"};
    auto executeFile = std::filesystem::current_path().string() + "/dump/executepython.txt";
    deleteContentInFile(executeFile);
    for (const auto& c : compilers) {
        for (const auto& pythonCompiler : pythonCompilers) {
            std::ofstream outputFileExecute;
            outputFileExecute.open(executeFile, std::ios_base::app);
            outputFileExecute << pythonCompiler << "-" << c << "\n";
            outputFileExecute.close();

            NES::Runtime::Execution::SimpleFilterQueryNumericalUDF(c, pythonCompiler).run();
            //NES::Runtime::Execution::SimpleFilterQueryNumericalNES(c, pythonCompiler).run();
            //NES::Runtime::Execution::SimpleMapQueryUDF(c, pythonCompiler).run();
            //NES::Runtime::Execution::SimpleMapQueryNES(c, pythonCompiler).run();
            //NES::Runtime::Execution::SimpleProjectionQueryUDF(c, pythonCompiler).run();
            //NES::Runtime::Execution::SimpleProjectionQueryNES(c, pythonCompiler).run();
            //NES::Runtime::Execution::NumbaExampleUDF(c, pythonCompiler).run();
            //NES::Runtime::Execution::BlackScholesNumPyUDF(c, pythonCompiler).run();
            //NES::Runtime::Execution::BlackScholesUDF(c, pythonCompiler).run();

            //NES::Runtime::Execution::StringConcatUDF(c, pythonCompiler).run();
            //NES::Runtime::Execution::StringWordCountUDF(c, pythonCompiler).run();
            //NES::Runtime::Execution::StringAverageWordLengthUDF(c, pythonCompiler).run();

            //NES::Runtime::Execution::BooleanUDF(c, pythonCompiler).run();
            //NES::Runtime::Execution::LinearRegression(c, pythonCompiler).run();
            //NES::Runtime::Execution::KMeansUDF(c, pythonCompiler).run();
        }
    }
}
#endif<|MERGE_RESOLUTION|>--- conflicted
+++ resolved
@@ -51,15 +51,9 @@
 
         NES::Logger::setupLogging("MicroBenchmarkRunner.log", NES::LogLevel::LOG_DEBUG);
         provider = ExecutablePipelineProviderRegistry::getPlugin(compiler).get();
-<<<<<<< HEAD
         table_bm = std::make_shared<Runtime::BufferManager>(100 * 1024 * 1024, 2048);
         bm = std::make_shared<Runtime::BufferManager>(10 * 1024 * 1024, 1024);
         wc = std::make_shared<WorkerContext>(0, bm, 1000);
-=======
-        table_bm = std::make_shared<Runtime::BufferManager>(8 * 1024 * 1024, 1000);
-        bm = std::make_shared<Runtime::BufferManager>(8 * 1024 * 1024, 1000);
-        wc = std::make_shared<WorkerContext>(0, bm, 100);
->>>>>>> bdb1897c
         options.setOptimize(true);
         options.setDumpToFile(false);
     }
@@ -176,7 +170,6 @@
     std::shared_ptr<Runtime::BufferManager> bm;
     std::shared_ptr<Runtime::BufferManager> table_bm;
     std::shared_ptr<WorkerContext> wc;
-<<<<<<< HEAD
     uint64_t bufferSize = 1024;
     // NES vs UDF 1250.0 Buffer
     // NES vs UDF Projection 350 Buffer
@@ -188,19 +181,6 @@
     // kmeans 625.0 Buffer
 
     uint64_t numberOfBuffers = 95;
-=======
-    uint64_t bufferSize = 100;
-    // NES vs UDF 12500 Buffer
-    // NES vs UDF Projection 4167 Buffer
-    // black scholes 2500 Buffer
-    // concat string 350 Buffer
-    // word count and avg word length 40.0 Buffer
-    // boolean 10000 Buffer
-    // linear reg 12500 Buffer
-    // kmeans 6250 Buffer
-
-    uint64_t numberOfBuffers = 10;
->>>>>>> bdb1897c
     //std::unordered_map<TPCHTable, std::unique_ptr<NES::Runtime::Table>> tables;
 };
 
