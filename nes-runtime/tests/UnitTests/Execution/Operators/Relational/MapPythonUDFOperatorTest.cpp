/*
    Licensed under the Apache License, Version 2.0 (the "License");
    you may not use this file except in compliance with the License.
    You may obtain a copy of the License at

        https://www.apache.org/licenses/LICENSE-2.0

    Unless required by applicable law or agreed to in writing, software
    distributed under the License is distributed on an "AS IS" BASIS,
    WITHOUT WARRANTIES OR CONDITIONS OF ANY KIND, either express or implied.
    See the License for the specific language governing permissions and
    limitations under the License.
*/

#ifdef NAUTILUS_PYTHON_UDF_ENABLED
#include <API/Schema.hpp>
#include <Execution/Expressions/ArithmeticalExpressions/AddExpression.hpp>
#include <Execution/Expressions/ReadFieldExpression.hpp>
#include <Execution/Operators/ExecutionContext.hpp>
#include <Execution/Operators/Relational/PythonUDF/MapPythonUDF.hpp>
#include <Execution/Operators/Relational/PythonUDF/PythonUDFOperatorHandler.hpp>
#include <Execution/RecordBuffer.hpp>
#include <Nautilus/Interface/DataTypes/Text/Text.hpp>
#include <Nautilus/Interface/DataTypes/Text/TextValue.hpp>
#include <Runtime/Execution/PipelineExecutionContext.hpp>
#include <TestUtils/MockedPipelineExecutionContext.hpp>
#include <TestUtils/RecordCollectOperator.hpp>
#include <Util/Logger/Logger.hpp>
#include <gtest/gtest.h>
#include <memory>

namespace NES::Runtime::Execution::Operators {
class MapPythonUdfOperatorTest : public testing::Test {
  public:
    /* Will be called before any test in this class are executed. */
    static void SetUpTestCase() {
        NES::Logger::setupLogging("MapPythonUdfOperatorTest.log", NES::LogLevel::LOG_DEBUG);
        std::cout << "Setup MapPythonUdfOperatorTest test class." << std::endl;
    }
};

std::string method = "map";
SchemaPtr inputSchema, outputSchema;
std::string function, functionName;
std::map<std::string, std::string> modulesToImport;

/**
* @brief Test simple UDF with integer objects as input and output
* The UDF increments incoming tuples by 10.
*/
TEST_F(MapPythonUdfOperatorTest, IntegerUDFTest) {
    inputSchema = Schema::create()->addField("id", BasicType::INT32);
    outputSchema = Schema::create()->addField("id", BasicType::INT32);
    function = "def integer_test(x):\n\ty = x + 10\n\treturn y\n";
    functionName = "integer_test";

    int32_t initialValue = 42;
    auto handler = std::make_shared<PythonUDFOperatorHandler>(function, functionName, modulesToImport, inputSchema, outputSchema);
    auto map = MapPythonUDF(0, inputSchema, outputSchema);
    auto collector = std::make_shared<CollectOperator>();
    map.setChild(collector);
    auto pipelineContext = MockedPipelineExecutionContext({handler});
    auto ctx = ExecutionContext(Value<MemRef>(nullptr), Value<MemRef>((int8_t*) &pipelineContext));
    auto record = Record({{"id", Value<Int32>(initialValue)}});
    map.execute(ctx, record);
    ASSERT_EQ(record.read("id"), initialValue + 10);
}

/**
* @brief Test simple UDF with long objects as input and output
* The UDF increments incoming tuples by 10.
*/
TEST_F(MapPythonUdfOperatorTest, LongUDFTest) {
    inputSchema = Schema::create()->addField("id", BasicType::INT64);
    outputSchema = Schema::create()->addField("id", BasicType::INT64);
    function = "def long_test(x):\n\ty = x + 10\n\treturn y\n";
    functionName = "long_test";

    int64_t initialValue = 42;
    auto handler = std::make_shared<PythonUDFOperatorHandler>(function, functionName, modulesToImport, inputSchema, outputSchema);
    auto map = MapPythonUDF(0, inputSchema, outputSchema);
    auto collector = std::make_shared<CollectOperator>();
    map.setChild(collector);
    auto pipelineContext = MockedPipelineExecutionContext({handler});
    auto ctx = ExecutionContext(Value<MemRef>(nullptr), Value<MemRef>((int8_t*) &pipelineContext));
    auto record = Record({{"id", Value<Int64>(initialValue)}});
    map.execute(ctx, record);
    ASSERT_EQ(record.read("id"), initialValue + 10);
}

/**
* @brief Test simple UDF with double objects as input and output
* The UDF increments incoming tuples by 10.
*/
TEST_F(MapPythonUdfOperatorTest, DoubleUDFTest) {
    inputSchema = Schema::create()->addField("id", BasicType::FLOAT64);
    outputSchema = Schema::create()->addField("id", BasicType::FLOAT64);
    function = "def double_test(x):\n\ty = x + 10.0\n\treturn y\n";
    functionName = "double_test";

    double initialValue = 42.0;
    auto handler = std::make_shared<PythonUDFOperatorHandler>(function, functionName, modulesToImport, inputSchema, outputSchema);
    auto map = MapPythonUDF(0, inputSchema, outputSchema);
    auto collector = std::make_shared<CollectOperator>();
    map.setChild(collector);
    auto pipelineContext = MockedPipelineExecutionContext({handler});
    auto ctx = ExecutionContext(Value<MemRef>(nullptr), Value<MemRef>((int8_t*) &pipelineContext));
    auto record = Record({{"id", Value<Double>(initialValue)}});
    map.execute(ctx, record);
    ASSERT_EQ(record.read("id"), initialValue + 10.0);
}

/**
* @brief Test simple UDF with float objects as input and output
* The UDF increments incoming tuples by 10.
*/
TEST_F(MapPythonUdfOperatorTest, FloatUDFTest) {
    inputSchema = Schema::create()->addField("id", BasicType::FLOAT32);
    outputSchema = Schema::create()->addField("id", BasicType::FLOAT32);
    function = "def float_test(x):\n\ty = x + 10.0\n\treturn y\n";
    functionName = "float_test";

    float initialValue = 42.0;
    auto handler = std::make_shared<PythonUDFOperatorHandler>(function, functionName, modulesToImport, inputSchema, outputSchema);
    auto map = MapPythonUDF(0, inputSchema, outputSchema);
    auto collector = std::make_shared<CollectOperator>();
    map.setChild(collector);
    auto pipelineContext = MockedPipelineExecutionContext({handler});
    auto ctx = ExecutionContext(Value<MemRef>(nullptr), Value<MemRef>((int8_t*) &pipelineContext));
    auto record = Record({{"id", Value<Float>(initialValue)}});
    map.execute(ctx, record);
    ASSERT_EQ(record.read("id"), initialValue + 10.0);
}

/**
* @brief Test simple UDF with boolean objects as input and output
* The UDF sets incoming tuples to false.
*/
TEST_F(MapPythonUdfOperatorTest, BooleanUDFTest) {
    inputSchema = Schema::create()->addField("id", BasicType::BOOLEAN);
    outputSchema = Schema::create()->addField("id", BasicType::BOOLEAN);
    function = "def boolean_test(x):\n\tx = False\n\treturn x\n";
    functionName = "boolean_test";

    auto initialValue = true;
    auto handler = std::make_shared<PythonUDFOperatorHandler>(function, functionName, modulesToImport, inputSchema, outputSchema);
    auto map = MapPythonUDF(0, inputSchema, outputSchema);
    auto collector = std::make_shared<CollectOperator>();
    map.setChild(collector);
    auto pipelineContext = MockedPipelineExecutionContext({handler});
    auto ctx = ExecutionContext(Value<MemRef>(nullptr), Value<MemRef>((int8_t*) &pipelineContext));
    auto record = Record({{"id", Value<Boolean>(initialValue)}});
    map.execute(ctx, record);
    ASSERT_EQ(record.read("id"), false);
}

/**
<<<<<<< HEAD
* @brief Test simple UDF with importing a module and using it
* The UDF increments incoming tuples by 10.
*/
TEST_F(MapPythonUdfOperatorTest, MathImportUDFTest) {
    inputSchema = Schema::create()->addField("x", BasicType::INT32)->addField("y", BasicType::INT32);
    outputSchema = Schema::create()->addField("z", BasicType::FLOAT32);
    function = "def math_pow_test(x, y):\n\tz = math.pow(x, y)\n\treturn z\n";
    functionName = "math_pow_test";
    modulesToImport["math"] = "";

    int32_t x = 3;
    int32_t y = 2;
    auto handler = std::make_shared<PythonUDFOperatorHandler>(function, functionName, modulesToImport, inputSchema, outputSchema);
    auto map = MapPythonUDF(0, inputSchema, outputSchema);
    auto collector = std::make_shared<CollectOperator>();
    map.setChild(collector);
    auto pipelineContext = MockedPipelineExecutionContext({handler});
    auto ctx = ExecutionContext(Value<MemRef>(nullptr), Value<MemRef>((int8_t*) &pipelineContext));
    auto record = Record({{"x", Value<Int32>(x)},
                          {"y", Value<Int32>(y)}});
    map.execute(ctx, record);
    ASSERT_EQ(record.read("z"), 9.0);
}

/**
* @brief Test simple UDF with importing a module with an alias and using it
* The UDF increments incoming tuples by 10.
*/
TEST_F(MapPythonUdfOperatorTest, MathImportWithAliasUDFTest) {
    inputSchema = Schema::create()->addField("x", BasicType::INT32)->addField("y", BasicType::INT32);
    outputSchema = Schema::create()->addField("z", BasicType::FLOAT32);
    function = "def math_pow_test(x, y):\n\tz = m.pow(x, y)\n\treturn z\n";
    functionName = "math_pow_test";
    modulesToImport["math"] = "m";

    int32_t x = 3;
    int32_t y = 2;
    auto handler = std::make_shared<PythonUDFOperatorHandler>(function, functionName, modulesToImport, inputSchema, outputSchema);
    auto map = MapPythonUDF(0, inputSchema, outputSchema);
    auto collector = std::make_shared<CollectOperator>();
    map.setChild(collector);
    auto pipelineContext = MockedPipelineExecutionContext({handler});
    auto ctx = ExecutionContext(Value<MemRef>(nullptr), Value<MemRef>((int8_t*) &pipelineContext));
    auto record = Record({{"x", Value<Int32>(x)},
                          {"y", Value<Int32>(y)}});
    map.execute(ctx, record);
    ASSERT_EQ(record.read("z"), 9.0);
}

/**
* @brief Test simple UDF with importing a module with an alias and using it
* The UDF uses the power function of numpy and computes a numpy array
*/
TEST_F(MapPythonUdfOperatorTest, NumpyImportWithAliasUDFTest) {
    inputSchema = Schema::create()
                      ->addField("x", BasicType::INT32)
                      ->addField("y", BasicType::INT32)
                      ->addField("z", BasicType::INT32);
    outputSchema = Schema::create()
                       ->addField("x", BasicType::INT32)
                       ->addField("y", BasicType::INT32);
    function = "def np_pow_test(x, y, z):"
               "\n\ttest_array = np.array([x, y])"
               "\n\tresult = np.power(test_array, z)"
               "\n\treturn result[0].item(), result[1].item()\n";
    functionName = "np_pow_test";
    modulesToImport["numpy"] = "np";

    int32_t x = 3;
    int32_t y = 4;
    int32_t z = 2;
    auto handler = std::make_shared<PythonUDFOperatorHandler>(function, functionName, modulesToImport, inputSchema, outputSchema);
=======
* @brief Test simple UDF with string objects as input and output
* The UDF sets incoming tuples to false.
*/
TEST_F(MapPythonUdfOperatorTest, StringUDFTest) {
    auto bm = std::make_shared<Runtime::BufferManager>();
    auto wc = std::make_shared<Runtime::WorkerContext>(-1, bm, 1024);
    inputSchema = Schema::create()->addField("id",  BasicType::TEXT);
    outputSchema = Schema::create()->addField("id",  BasicType::TEXT);
    function = "def string_test(x):\n\tx = \"new_value\"\n\treturn x\n";
    functionName = "string_test";

    auto initialValue = "old_value";
    auto handler = std::make_shared<PythonUDFOperatorHandler>(function, functionName, inputSchema, outputSchema);

>>>>>>> a2bd293a
    auto map = MapPythonUDF(0, inputSchema, outputSchema);
    auto collector = std::make_shared<CollectOperator>();
    map.setChild(collector);
    auto pipelineContext = MockedPipelineExecutionContext({handler});
<<<<<<< HEAD
    auto ctx = ExecutionContext(Value<MemRef>(nullptr), Value<MemRef>((int8_t*) &pipelineContext));
    auto record = Record({{"x", Value<Int32>(x)},
                          {"y", Value<Int32>(y)},
                          {"z", Value<Int32>(z)}});
    map.execute(ctx, record);
    ASSERT_EQ(record.read("x"), 9);
    ASSERT_EQ(record.read("y"), 16);
}

/**
* @brief Test simple UDF with loaded java classes as input and output
=======
    auto ctx = ExecutionContext(Value<MemRef>((int8_t*) &wc), Value<MemRef>((int8_t*) &pipelineContext));
    auto record = Record({{"id", Value<Text>(initialValue)}});
    RecordBuffer recordBuffer = RecordBuffer(Value<MemRef>(nullptr));
    map.setup(ctx);
    map.open(ctx, recordBuffer);
    map.execute(ctx, record);
    ASSERT_EQ(record.read("id"), Value<Text>("new_value"));
}

/**
* @brief Test simple python UDF
>>>>>>> a2bd293a
* The UDF sets the bool to false, numerics +10 and appends to strings the postfix 'appended'.
*/
TEST_F(MapPythonUdfOperatorTest, ComplexMapFunction) {
    auto bm = std::make_shared<Runtime::BufferManager>();
    auto wc = std::make_shared<Runtime::WorkerContext>(-1, bm, 1024);
    inputSchema = Schema::create()
                      ->addField("byteVariable", BasicType::INT8)
                      ->addField("shortVariable", BasicType::INT16)
                      ->addField("intVariable", BasicType::INT32)
                      ->addField("longVariable", BasicType::INT64)
                      ->addField("floatVariable", BasicType::FLOAT32)
                      ->addField("doubleVariable", BasicType::FLOAT64)
                      ->addField("booleanVariable", BasicType::BOOLEAN)
                      ->addField("stringVariable",  BasicType::TEXT);
    outputSchema = Schema::create()
                       ->addField("byteVariable", BasicType::INT8)
                       ->addField("shortVariable", BasicType::INT16)
                       ->addField("intVariable", BasicType::INT32)
                       ->addField("longVariable", BasicType::INT64)
                       ->addField("floatVariable", BasicType::FLOAT32)
                       ->addField("doubleVariable", BasicType::FLOAT64)
                       ->addField("booleanVariable", BasicType::BOOLEAN)
                       ->addField("stringVariable",  BasicType::TEXT);
    function = "def complex_test(byte_var, short_var, int_var, long_var, float_var, double_var, boolean_var, string_var):"
               "\n\tbyte_var = byte_var + 10"
               "\n\tshort_var = short_var + 10"
               "\n\tint_var = int_var + 10"
               "\n\tlong_var = long_var + 10"
               "\n\tfloat_var = float_var + 10.0"
               "\n\tdouble_var = double_var + 10.0"
               "\n\tboolean_var = False"
               "\n\tstring_var += \"appended\""
               "\n\treturn byte_var, short_var, int_var, long_var, float_var, double_var, False, string_var\n";
    functionName = "complex_test";

    int8_t initialByte = 11;
    int16_t initialShort = 12;
    int32_t initialInt = 13;
    int64_t initialLong = 14;
    float initialFloat = 15.0;
    double initialDouble = 16.0;
    bool initialBool = true;
<<<<<<< HEAD
    auto handler = std::make_shared<PythonUDFOperatorHandler>(function, functionName, modulesToImport, inputSchema, outputSchema);
=======
    auto initialString = "x";
    auto handler = std::make_shared<PythonUDFOperatorHandler>(function, functionName, inputSchema, outputSchema);
>>>>>>> a2bd293a
    auto map = MapPythonUDF(0, inputSchema, outputSchema);
    auto collector = std::make_shared<CollectOperator>();
    map.setChild(collector);
    auto pipelineContext = MockedPipelineExecutionContext({handler});
    auto ctx = ExecutionContext(Value<MemRef>((int8_t*) &wc), Value<MemRef>((int8_t*) &pipelineContext));
    auto record = Record({{"byteVariable", Value<Int8>(initialByte)},
                          {"shortVariable", Value<Int16>(initialShort)},
                          {"intVariable", Value<Int32>(initialInt)},
                          {"longVariable", Value<Int64>(initialLong)},
                          {"floatVariable", Value<Float>(initialFloat)},
                          {"doubleVariable", Value<Double>(initialDouble)},
                          {"booleanVariable", Value<Boolean>(initialBool)},
                          {"stringVariable", Value<Text>("x")}});
    RecordBuffer recordBuffer = RecordBuffer(Value<MemRef>(nullptr));
    map.setup(ctx);
    map.open(ctx, recordBuffer);
    map.execute(ctx, record);
    EXPECT_EQ(record.read("byteVariable"), initialByte + 10);
    EXPECT_EQ(record.read("shortVariable"), initialShort + 10);
    EXPECT_EQ(record.read("intVariable"), initialInt + 10);
    EXPECT_EQ(record.read("longVariable"), initialLong + 10);
    EXPECT_EQ(record.read("floatVariable"), initialFloat + 10.0);
    EXPECT_EQ(record.read("doubleVariable"), initialDouble + 10.0);
    EXPECT_EQ(record.read("booleanVariable"), false);
    EXPECT_EQ(record.read("stringVariable"), Value<Text>("xappended"));
}

}// namespace NES::Runtime::Execution::Operators
#endif//NAUTILUS_PYTHON_UDF_ENABLED<|MERGE_RESOLUTION|>--- conflicted
+++ resolved
@@ -155,7 +155,6 @@
 }
 
 /**
-<<<<<<< HEAD
 * @brief Test simple UDF with importing a module and using it
 * The UDF increments incoming tuples by 10.
 */
@@ -228,7 +227,20 @@
     int32_t y = 4;
     int32_t z = 2;
     auto handler = std::make_shared<PythonUDFOperatorHandler>(function, functionName, modulesToImport, inputSchema, outputSchema);
-=======
+    auto map = MapPythonUDF(0, inputSchema, outputSchema);
+    auto collector = std::make_shared<CollectOperator>();
+    map.setChild(collector);
+    auto pipelineContext = MockedPipelineExecutionContext({handler});
+
+    auto ctx = ExecutionContext(Value<MemRef>(nullptr), Value<MemRef>((int8_t*) &pipelineContext));
+    auto record = Record({{"x", Value<Int32>(x)},
+                          {"y", Value<Int32>(y)},
+                          {"z", Value<Int32>(z)}});
+    map.execute(ctx, record);
+    ASSERT_EQ(record.read("x"), 9);
+    ASSERT_EQ(record.read("y"), 16);
+}
+  
 * @brief Test simple UDF with string objects as input and output
 * The UDF sets incoming tuples to false.
 */
@@ -243,24 +255,10 @@
     auto initialValue = "old_value";
     auto handler = std::make_shared<PythonUDFOperatorHandler>(function, functionName, inputSchema, outputSchema);
 
->>>>>>> a2bd293a
-    auto map = MapPythonUDF(0, inputSchema, outputSchema);
-    auto collector = std::make_shared<CollectOperator>();
-    map.setChild(collector);
-    auto pipelineContext = MockedPipelineExecutionContext({handler});
-<<<<<<< HEAD
-    auto ctx = ExecutionContext(Value<MemRef>(nullptr), Value<MemRef>((int8_t*) &pipelineContext));
-    auto record = Record({{"x", Value<Int32>(x)},
-                          {"y", Value<Int32>(y)},
-                          {"z", Value<Int32>(z)}});
-    map.execute(ctx, record);
-    ASSERT_EQ(record.read("x"), 9);
-    ASSERT_EQ(record.read("y"), 16);
-}
-
-/**
-* @brief Test simple UDF with loaded java classes as input and output
-=======
+    auto map = MapPythonUDF(0, inputSchema, outputSchema);
+    auto collector = std::make_shared<CollectOperator>();
+    map.setChild(collector);
+    auto pipelineContext = MockedPipelineExecutionContext({handler});
     auto ctx = ExecutionContext(Value<MemRef>((int8_t*) &wc), Value<MemRef>((int8_t*) &pipelineContext));
     auto record = Record({{"id", Value<Text>(initialValue)}});
     RecordBuffer recordBuffer = RecordBuffer(Value<MemRef>(nullptr));
@@ -272,7 +270,6 @@
 
 /**
 * @brief Test simple python UDF
->>>>>>> a2bd293a
 * The UDF sets the bool to false, numerics +10 and appends to strings the postfix 'appended'.
 */
 TEST_F(MapPythonUdfOperatorTest, ComplexMapFunction) {
@@ -315,12 +312,8 @@
     float initialFloat = 15.0;
     double initialDouble = 16.0;
     bool initialBool = true;
-<<<<<<< HEAD
-    auto handler = std::make_shared<PythonUDFOperatorHandler>(function, functionName, modulesToImport, inputSchema, outputSchema);
-=======
     auto initialString = "x";
-    auto handler = std::make_shared<PythonUDFOperatorHandler>(function, functionName, inputSchema, outputSchema);
->>>>>>> a2bd293a
+    auto handler = std::make_shared<PythonUDFOperatorHandler>(function, functionName, modulesToImport, inputSchema, outputSchema);
     auto map = MapPythonUDF(0, inputSchema, outputSchema);
     auto collector = std::make_shared<CollectOperator>();
     map.setChild(collector);
