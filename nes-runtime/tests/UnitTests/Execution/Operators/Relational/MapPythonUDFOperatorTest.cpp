/*
    Licensed under the Apache License, Version 2.0 (the "License");
    you may not use this file except in compliance with the License.
    You may obtain a copy of the License at

        https://www.apache.org/licenses/LICENSE-2.0

    Unless required by applicable law or agreed to in writing, software
    distributed under the License is distributed on an "AS IS" BASIS,
    WITHOUT WARRANTIES OR CONDITIONS OF ANY KIND, either express or implied.
    See the License for the specific language governing permissions and
    limitations under the License.
*/

#ifdef NAUTILUS_PYTHON_UDF_ENABLED
#include <API/Schema.hpp>
#include <Execution/Expressions/ArithmeticalExpressions/AddExpression.hpp>
#include <Execution/Expressions/ReadFieldExpression.hpp>
#include <Execution/Operators/ExecutionContext.hpp>
#include <Execution/Operators/Relational/PythonUDF/MapPythonUDF.hpp>
#include <Execution/Operators/Relational/PythonUDF/PythonUDFOperatorHandler.hpp>
#include <Execution/RecordBuffer.hpp>
#include <Nautilus/Interface/DataTypes/Text/Text.hpp>
#include <Nautilus/Interface/DataTypes/Text/TextValue.hpp>
#include <Runtime/Execution/PipelineExecutionContext.hpp>
#include <TestUtils/MockedPipelineExecutionContext.hpp>
#include <TestUtils/RecordCollectOperator.hpp>
#include <Util/Logger/Logger.hpp>
#include <gtest/gtest.h>
#include <memory>

namespace NES::Runtime::Execution::Operators {
class MapPythonUdfOperatorTest : public testing::Test {
  public:
    /* Will be called before any test in this class are executed. */
    static void SetUpTestCase() {
        NES::Logger::setupLogging("MapPythonUdfOperatorTest.log", NES::LogLevel::LOG_DEBUG);
        std::cout << "Setup MapPythonUdfOperatorTest test class." << std::endl;
    }
};

std::string method = "map";
SchemaPtr inputSchema, outputSchema;
std::string function, functionName;
std::map<std::string, std::string> modulesToImport;
std::string pythonCompiler = "default"; // use default compiler

/**
* @brief Test simple UDF with integer objects as input and output
* The UDF increments incoming tuples by 10.
*/
TEST_F(MapPythonUdfOperatorTest, IntegerUDFTest) {
    inputSchema = Schema::create()->addField("id", BasicType::INT32);
    outputSchema = Schema::create()->addField("id", BasicType::INT32);
    function = "def integer_test(x):\n\ty = x + 10\n\treturn y\n";
    functionName = "integer_test";

    int32_t initialValue = 42;
<<<<<<< HEAD
    auto handler = std::make_shared<PythonUDFOperatorHandler>(function, functionName, modulesToImport, pythonCompiler, inputSchema, outputSchema);
=======
    auto handler = std::make_shared<PythonUDFOperatorHandler>(function, functionName, "numba", inputSchema, outputSchema);
>>>>>>> 978a2fb0
    auto map = MapPythonUDF(0, inputSchema, outputSchema);
    auto collector = std::make_shared<CollectOperator>();
    map.setChild(collector);
    auto pipelineContext = MockedPipelineExecutionContext({handler});
    auto ctx = ExecutionContext(Value<MemRef>(nullptr), Value<MemRef>((int8_t*) &pipelineContext));
    auto record = Record({{"id", Value<Int32>(initialValue)}});
    map.execute(ctx, record);
    ASSERT_EQ(record.read("id"), initialValue + 10);
}

/**
* @brief Test simple UDF with long objects as input and output
* The UDF increments incoming tuples by 10.
*/
TEST_F(MapPythonUdfOperatorTest, LongUDFTest) {
    inputSchema = Schema::create()->addField("id", BasicType::INT64);
    outputSchema = Schema::create()->addField("id", BasicType::INT64);
    function = "def long_test(x):\n\ty = x + 10\n\treturn y\n";
    functionName = "long_test";

    int64_t initialValue = 42;
    auto handler = std::make_shared<PythonUDFOperatorHandler>(function, functionName, modulesToImport, pythonCompiler, inputSchema, outputSchema);
    auto map = MapPythonUDF(0, inputSchema, outputSchema);
    auto collector = std::make_shared<CollectOperator>();
    map.setChild(collector);
    auto pipelineContext = MockedPipelineExecutionContext({handler});
    auto ctx = ExecutionContext(Value<MemRef>(nullptr), Value<MemRef>((int8_t*) &pipelineContext));
    auto record = Record({{"id", Value<Int64>(initialValue)}});
    map.execute(ctx, record);
    ASSERT_EQ(record.read("id"), initialValue + 10);
}

/**
* @brief Test simple UDF with double objects as input and output
* The UDF increments incoming tuples by 10.
*/
TEST_F(MapPythonUdfOperatorTest, DoubleUDFTest) {
    inputSchema = Schema::create()->addField("id", BasicType::FLOAT64);
    outputSchema = Schema::create()->addField("id", BasicType::FLOAT64);
    function = "def double_test(x):\n\ty = x + 10.0\n\treturn y\n";
    functionName = "double_test";

    double initialValue = 42.0;
    auto handler = std::make_shared<PythonUDFOperatorHandler>(function, functionName, modulesToImport, pythonCompiler, inputSchema, outputSchema);
    auto map = MapPythonUDF(0, inputSchema, outputSchema);
    auto collector = std::make_shared<CollectOperator>();
    map.setChild(collector);
    auto pipelineContext = MockedPipelineExecutionContext({handler});
    auto ctx = ExecutionContext(Value<MemRef>(nullptr), Value<MemRef>((int8_t*) &pipelineContext));
    auto record = Record({{"id", Value<Double>(initialValue)}});
    map.execute(ctx, record);
    ASSERT_EQ(record.read("id"), initialValue + 10.0);
}

/**
* @brief Test simple UDF with float objects as input and output
* The UDF increments incoming tuples by 10.
*/
TEST_F(MapPythonUdfOperatorTest, FloatUDFTest) {
    inputSchema = Schema::create()->addField("id", BasicType::FLOAT32);
    outputSchema = Schema::create()->addField("id", BasicType::FLOAT32);
    function = "def float_test(x):\n\ty = x + 10.0\n\treturn y\n";
    functionName = "float_test";

    float initialValue = 42.0;
    auto handler = std::make_shared<PythonUDFOperatorHandler>(function, functionName, modulesToImport, pythonCompiler, inputSchema, outputSchema);
    auto map = MapPythonUDF(0, inputSchema, outputSchema);
    auto collector = std::make_shared<CollectOperator>();
    map.setChild(collector);
    auto pipelineContext = MockedPipelineExecutionContext({handler});
    auto ctx = ExecutionContext(Value<MemRef>(nullptr), Value<MemRef>((int8_t*) &pipelineContext));
    auto record = Record({{"id", Value<Float>(initialValue)}});
    map.execute(ctx, record);
    ASSERT_EQ(record.read("id"), initialValue + 10.0);
}

/**
* @brief Test simple UDF with boolean objects as input and output
* The UDF sets incoming tuples to false.
*/
TEST_F(MapPythonUdfOperatorTest, BooleanUDFTest) {
    inputSchema = Schema::create()->addField("id", BasicType::BOOLEAN);
    outputSchema = Schema::create()->addField("id", BasicType::BOOLEAN);
    function = "def boolean_test(x):\n\tx = False\n\treturn x\n";
    functionName = "boolean_test";

    auto initialValue = true;
    auto handler = std::make_shared<PythonUDFOperatorHandler>(function, functionName, modulesToImport, pythonCompiler, inputSchema, outputSchema);
    auto map = MapPythonUDF(0, inputSchema, outputSchema);
    auto collector = std::make_shared<CollectOperator>();
    map.setChild(collector);
    auto pipelineContext = MockedPipelineExecutionContext({handler});
    auto ctx = ExecutionContext(Value<MemRef>(nullptr), Value<MemRef>((int8_t*) &pipelineContext));
    auto record = Record({{"id", Value<Boolean>(initialValue)}});
    map.execute(ctx, record);
    ASSERT_EQ(record.read("id"), false);
}

/**
* @brief Test simple UDF with importing a module and using it
* The UDF increments incoming tuples by 10.
*/
TEST_F(MapPythonUdfOperatorTest, MathImportUDFTest) {
    inputSchema = Schema::create()->addField("x", BasicType::INT32)->addField("y", BasicType::INT32);
    outputSchema = Schema::create()->addField("z", BasicType::FLOAT32);
    function = "def math_pow_test(x, y):\n\tz = math.pow(x, y)\n\treturn z\n";
    functionName = "math_pow_test";
    modulesToImport["math"] = "";

    int32_t x = 3;
    int32_t y = 2;
    auto handler = std::make_shared<PythonUDFOperatorHandler>(function, functionName, modulesToImport, pythonCompiler, inputSchema, outputSchema);
    auto map = MapPythonUDF(0, inputSchema, outputSchema);
    auto collector = std::make_shared<CollectOperator>();
    map.setChild(collector);
    auto pipelineContext = MockedPipelineExecutionContext({handler});
    auto ctx = ExecutionContext(Value<MemRef>(nullptr), Value<MemRef>((int8_t*) &pipelineContext));
    auto record = Record({{"x", Value<Int32>(x)},
                          {"y", Value<Int32>(y)}});
    map.execute(ctx, record);
    ASSERT_EQ(record.read("z"), 9.0);
}

/**
* @brief Test simple UDF with importing a module with an alias and using it
* The UDF increments incoming tuples by 10.
*/
TEST_F(MapPythonUdfOperatorTest, MathImportWithAliasUDFTest) {
    inputSchema = Schema::create()->addField("x", BasicType::INT32)->addField("y", BasicType::INT32);
    outputSchema = Schema::create()->addField("z", BasicType::FLOAT32);
    function = "def math_pow_test(x, y):\n\tz = m.pow(x, y)\n\treturn z\n";
    functionName = "math_pow_test";
    modulesToImport["math"] = "m";

    int32_t x = 3;
    int32_t y = 2;
    auto handler = std::make_shared<PythonUDFOperatorHandler>(function, functionName, modulesToImport, pythonCompiler, inputSchema, outputSchema);
    auto map = MapPythonUDF(0, inputSchema, outputSchema);
    auto collector = std::make_shared<CollectOperator>();
    map.setChild(collector);
    auto pipelineContext = MockedPipelineExecutionContext({handler});
    auto ctx = ExecutionContext(Value<MemRef>(nullptr), Value<MemRef>((int8_t*) &pipelineContext));
    auto record = Record({{"x", Value<Int32>(x)},
                          {"y", Value<Int32>(y)}});
    map.execute(ctx, record);
    ASSERT_EQ(record.read("z"), 9.0);
}

/**
* @brief Test simple UDF with importing a module with an alias and using it
* The UDF uses the power function of numpy and computes a numpy array
*/
TEST_F(MapPythonUdfOperatorTest, NumpyImportWithAliasUDFTest) {
    inputSchema = Schema::create()
                      ->addField("x", BasicType::INT32)
                      ->addField("y", BasicType::INT32)
                      ->addField("z", BasicType::INT32);
    outputSchema = Schema::create()
                       ->addField("x", BasicType::INT32)
                       ->addField("y", BasicType::INT32);
    function = "def np_pow_test(x, y, z):"
               "\n\ttest_array = np.array([x, y])"
               "\n\tresult = np.power(test_array, z)"
               "\n\treturn result[0].item(), result[1].item()\n";
    functionName = "np_pow_test";
    modulesToImport["numpy"] = "np";

    int32_t x = 3;
    int32_t y = 4;
    int32_t z = 2;
    auto handler = std::make_shared<PythonUDFOperatorHandler>(function, functionName, modulesToImport, pythonCompiler, inputSchema, outputSchema);
    auto map = MapPythonUDF(0, inputSchema, outputSchema);
    auto collector = std::make_shared<CollectOperator>();
    map.setChild(collector);
    auto pipelineContext = MockedPipelineExecutionContext({handler});

    auto ctx = ExecutionContext(Value<MemRef>(nullptr), Value<MemRef>((int8_t*) &pipelineContext));
    auto record = Record({{"x", Value<Int32>(x)},
                          {"y", Value<Int32>(y)},
                          {"z", Value<Int32>(z)}});
    map.execute(ctx, record);
    ASSERT_EQ(record.read("x"), 9);
    ASSERT_EQ(record.read("y"), 16);
}

/*
* @brief Test simple UDF with string objects as input and output
* The UDF sets incoming tuples to false.
*/
TEST_F(MapPythonUdfOperatorTest, StringUDFTest) {
    auto bm = std::make_shared<Runtime::BufferManager>();
    auto wc = std::make_shared<Runtime::WorkerContext>(-1, bm, 1024);
    inputSchema = Schema::create()->addField("id",  BasicType::TEXT);
    outputSchema = Schema::create()->addField("id",  BasicType::TEXT);
    function = "def string_test(x):\n\tx = \"new_value\"\n\treturn x\n";
    functionName = "string_test";

    auto initialValue = "old_value";
    auto handler = std::make_shared<PythonUDFOperatorHandler>(function, functionName, modulesToImport, pythonCompiler, inputSchema, outputSchema);

    auto map = MapPythonUDF(0, inputSchema, outputSchema);
    auto collector = std::make_shared<CollectOperator>();
    map.setChild(collector);
    auto pipelineContext = MockedPipelineExecutionContext({handler});
    auto ctx = ExecutionContext(Value<MemRef>((int8_t*) &wc), Value<MemRef>((int8_t*) &pipelineContext));
    auto record = Record({{"id", Value<Text>(initialValue)}});
    RecordBuffer recordBuffer = RecordBuffer(Value<MemRef>(nullptr));
    map.setup(ctx);
    map.open(ctx, recordBuffer);
    map.execute(ctx, record);
    ASSERT_EQ(record.read("id"), Value<Text>("new_value"));
}

/**
* @brief Test simple python UDF
* The UDF sets the bool to false, numerics +10 and appends to strings the postfix 'appended'.
*/
TEST_F(MapPythonUdfOperatorTest, ComplexMapFunction) {
    auto bm = std::make_shared<Runtime::BufferManager>();
    auto wc = std::make_shared<Runtime::WorkerContext>(-1, bm, 1024);
    inputSchema = Schema::create()
                      ->addField("byteVariable", BasicType::INT8)
                      ->addField("shortVariable", BasicType::INT16)
                      ->addField("intVariable", BasicType::INT32)
                      ->addField("longVariable", BasicType::INT64)
                      ->addField("floatVariable", BasicType::FLOAT32)
                      ->addField("doubleVariable", BasicType::FLOAT64)
                      ->addField("booleanVariable", BasicType::BOOLEAN)
                      ->addField("stringVariable",  BasicType::TEXT);
    outputSchema = Schema::create()
                       ->addField("byteVariable", BasicType::INT8)
                       ->addField("shortVariable", BasicType::INT16)
                       ->addField("intVariable", BasicType::INT32)
                       ->addField("longVariable", BasicType::INT64)
                       ->addField("floatVariable", BasicType::FLOAT32)
                       ->addField("doubleVariable", BasicType::FLOAT64)
                       ->addField("booleanVariable", BasicType::BOOLEAN)
                       ->addField("stringVariable",  BasicType::TEXT);
    function = "def complex_test(byte_var, short_var, int_var, long_var, float_var, double_var, boolean_var, string_var):"
               "\n\tbyte_var = byte_var + 10"
               "\n\tshort_var = short_var + 10"
               "\n\tint_var = int_var + 10"
               "\n\tlong_var = long_var + 10"
               "\n\tfloat_var = float_var + 10.0"
               "\n\tdouble_var = double_var + 10.0"
               "\n\tboolean_var = False"
               "\n\tstring_var += \"appended\""
               "\n\treturn byte_var, short_var, int_var, long_var, float_var, double_var, False, string_var\n";
    functionName = "complex_test";

    int8_t initialByte = 11;
    int16_t initialShort = 12;
    int32_t initialInt = 13;
    int64_t initialLong = 14;
    float initialFloat = 15.0;
    double initialDouble = 16.0;
    bool initialBool = true;
    auto initialString = "x";
    auto handler = std::make_shared<PythonUDFOperatorHandler>(function, functionName, modulesToImport, pythonCompiler, inputSchema, outputSchema);
    auto map = MapPythonUDF(0, inputSchema, outputSchema);
    auto collector = std::make_shared<CollectOperator>();
    map.setChild(collector);
    auto pipelineContext = MockedPipelineExecutionContext({handler});
    auto ctx = ExecutionContext(Value<MemRef>((int8_t*) &wc), Value<MemRef>((int8_t*) &pipelineContext));
    auto record = Record({{"byteVariable", Value<Int8>(initialByte)},
                          {"shortVariable", Value<Int16>(initialShort)},
                          {"intVariable", Value<Int32>(initialInt)},
                          {"longVariable", Value<Int64>(initialLong)},
                          {"floatVariable", Value<Float>(initialFloat)},
                          {"doubleVariable", Value<Double>(initialDouble)},
                          {"booleanVariable", Value<Boolean>(initialBool)},
                          {"stringVariable", Value<Text>("x")}});
    RecordBuffer recordBuffer = RecordBuffer(Value<MemRef>(nullptr));
    map.setup(ctx);
    map.open(ctx, recordBuffer);
    map.execute(ctx, record);
    EXPECT_EQ(record.read("byteVariable"), initialByte + 10);
    EXPECT_EQ(record.read("shortVariable"), initialShort + 10);
    EXPECT_EQ(record.read("intVariable"), initialInt + 10);
    EXPECT_EQ(record.read("longVariable"), initialLong + 10);
    EXPECT_EQ(record.read("floatVariable"), initialFloat + 10.0);
    EXPECT_EQ(record.read("doubleVariable"), initialDouble + 10.0);
    EXPECT_EQ(record.read("booleanVariable"), false);
    EXPECT_EQ(record.read("stringVariable"), Value<Text>("xappended"));
}

}// namespace NES::Runtime::Execution::Operators
#endif//NAUTILUS_PYTHON_UDF_ENABLED<|MERGE_RESOLUTION|>--- conflicted
+++ resolved
@@ -56,11 +56,7 @@
     functionName = "integer_test";
 
     int32_t initialValue = 42;
-<<<<<<< HEAD
-    auto handler = std::make_shared<PythonUDFOperatorHandler>(function, functionName, modulesToImport, pythonCompiler, inputSchema, outputSchema);
-=======
-    auto handler = std::make_shared<PythonUDFOperatorHandler>(function, functionName, "numba", inputSchema, outputSchema);
->>>>>>> 978a2fb0
+    auto handler = std::make_shared<PythonUDFOperatorHandler>(function, functionName, modulesToImport, pythonCompiler, "numba", inputSchema, outputSchema);
     auto map = MapPythonUDF(0, inputSchema, outputSchema);
     auto collector = std::make_shared<CollectOperator>();
     map.setChild(collector);
