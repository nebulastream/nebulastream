/*
    Licensed under the Apache License, Version 2.0 (the "License");
    you may not use this file except in compliance with the License.
    You may obtain a copy of the License at

        https://www.apache.org/licenses/LICENSE-2.0

    Unless required by applicable law or agreed to in writing, software
    distributed under the License is distributed on an "AS IS" BASIS,
    WITHOUT WARRANTIES OR CONDITIONS OF ANY KIND, either express or implied.
    See the License for the specific language governing permissions and
    limitations under the License.
*/

#ifdef NAUTILUS_PYTHON_UDF_ENABLED

#include <Execution/Operators/Relational/PythonUDF/PythonUDFOperatorHandler.hpp>
#include <string>

namespace NES::Runtime::Execution::Operators {

void PythonUDFOperatorHandler::initPython() {
    this->moduleName = this->functionName + "Module";
    // initialize python interpreter
    Py_Initialize();

<<<<<<< HEAD
    //choose python compiler, default is the CPython compiler
    if (this->pythonCompiler == "numba") {
        std::string numbaImport = "from numba import jit"
                                  "\n"
                                  "@jit(nopython=True)\n";
        PyObject* compiledNumbaImport = Py_CompileString(numbaImport.c_str(), "", Py_file_input);
        if (compiledNumbaImport == NULL) {
            if (PyErr_Occurred()) {
                PyErr_Print();
                PyErr_Clear();
                NES_THROW_RUNTIME_ERROR("Could not compile numba import.");
            }
        }
    }

    // compile function string
=======
    if (!this->modulesToImport.empty()) {
        // import modules
        std::map<std::string, std::string>::const_iterator it = this->modulesToImport.begin();

        while (it != this->modulesToImport.end()){
            std::string importCode = "import " + it->first; // creates the "import module_name" string
            if (it->second != "") {
                importCode += " as " + it->second; // adds "as alias_module_name"
            }
            importCode += "\n"; // new line bc we are going to add the function string right after this
            PyObject *pyImportCode = Py_CompileString(importCode.c_str(), "", Py_file_input);
            // add import of libraries to module
            this->pythonModule = PyImport_ExecCodeModule(this->moduleName.c_str(), pyImportCode);
            if (this->pythonModule == NULL) {
                if (PyErr_Occurred()) {
                    PyErr_Print();
                    PyErr_Clear();
                }
                NES_THROW_RUNTIME_ERROR("Cannot add import " << importCode << " to module " << this->moduleName);
            }
            ++it;
        }
    }

    // compile python code
>>>>>>> 805b6ffa
    PyObject* pythonCode = Py_CompileString(this->function.c_str(), "", Py_file_input);
    if (pythonCode == NULL) {
        if (PyErr_Occurred()) {
            PyErr_Print();
            PyErr_Clear();
<<<<<<< HEAD
            NES_THROW_RUNTIME_ERROR("Could not compile function string.");
=======
            NES_THROW_RUNTIME_ERROR("Could not compile function String.");
>>>>>>> 805b6ffa
        }
    }

    // add python code into our module
    this->pythonModule = PyImport_ExecCodeModule(this->moduleName.c_str(), pythonCode);
    if (this->pythonModule == NULL) {
        if (PyErr_Occurred()) {
            PyErr_Print();
            PyErr_Clear();
        }
        NES_THROW_RUNTIME_ERROR("Cannot add function " << this->functionName << " to module " << this->moduleName);
    }
}

void PythonUDFOperatorHandler::finalize() {
    Py_DecRef(this->pythonVariable);
    Py_DecRef(this->pythonModule);
    Py_DecRef(this->pythonArguments);

    if (Py_IsInitialized()) {
        if (Py_FinalizeEx() == -1) {
            PyErr_Print();
            PyErr_Clear();
            NES_THROW_RUNTIME_ERROR("Something went wrong with finalizing Python");
        }
    }
}

}// namespace NES::Runtime::Execution::Operators

#endif// NAUTILUS_PYTHON_UDF_ENABLED<|MERGE_RESOLUTION|>--- conflicted
+++ resolved
@@ -24,24 +24,6 @@
     // initialize python interpreter
     Py_Initialize();
 
-<<<<<<< HEAD
-    //choose python compiler, default is the CPython compiler
-    if (this->pythonCompiler == "numba") {
-        std::string numbaImport = "from numba import jit"
-                                  "\n"
-                                  "@jit(nopython=True)\n";
-        PyObject* compiledNumbaImport = Py_CompileString(numbaImport.c_str(), "", Py_file_input);
-        if (compiledNumbaImport == NULL) {
-            if (PyErr_Occurred()) {
-                PyErr_Print();
-                PyErr_Clear();
-                NES_THROW_RUNTIME_ERROR("Could not compile numba import.");
-            }
-        }
-    }
-
-    // compile function string
-=======
     if (!this->modulesToImport.empty()) {
         // import modules
         std::map<std::string, std::string>::const_iterator it = this->modulesToImport.begin();
@@ -67,17 +49,29 @@
     }
 
     // compile python code
->>>>>>> 805b6ffa
+
+    //choose python compiler, default is the CPython compiler
+    if (this->pythonCompiler == "numba") {
+        std::string numbaImport = "from numba import jit"
+                                  "\n"
+                                  "@jit(nopython=True)\n";
+        PyObject* compiledNumbaImport = Py_CompileString(numbaImport.c_str(), "", Py_file_input);
+        if (compiledNumbaImport == NULL) {
+            if (PyErr_Occurred()) {
+                PyErr_Print();
+                PyErr_Clear();
+                NES_THROW_RUNTIME_ERROR("Could not compile numba import.");
+            }
+        }
+    }
+
+    // compile function string
     PyObject* pythonCode = Py_CompileString(this->function.c_str(), "", Py_file_input);
     if (pythonCode == NULL) {
         if (PyErr_Occurred()) {
             PyErr_Print();
             PyErr_Clear();
-<<<<<<< HEAD
             NES_THROW_RUNTIME_ERROR("Could not compile function string.");
-=======
-            NES_THROW_RUNTIME_ERROR("Could not compile function String.");
->>>>>>> 805b6ffa
         }
     }
 
