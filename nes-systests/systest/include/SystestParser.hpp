--- conflicted
+++ resolved
@@ -149,10 +149,7 @@
     [[nodiscard]] SLTSource expectSLTSource();
     [[nodiscard]] CSVSource expectCSVSource() const;
     [[nodiscard]] Sink expectSink() const;
-<<<<<<< HEAD
-=======
     [[nodiscard]] RawSource expectRawSource() const;
->>>>>>> 36a0cb4c
     [[nodiscard]] Model expectModel();
     [[nodiscard]] ResultTuples expectTuples(bool ignoreFirst = false);
     [[nodiscard]] Query expectQuery();
