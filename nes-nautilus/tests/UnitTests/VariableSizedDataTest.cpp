--- conflicted
+++ resolved
@@ -62,11 +62,7 @@
         constexpr auto sizeInBytes = 1024;
         auto variableSizedData = createVariableSizedRandomData(sizeInBytes);
         const nautilus::val<int8_t*> ptrToVariableSized(variableSizedData.data());
-<<<<<<< HEAD
-        const VarVal varSizedData{VariableSizedData(ptrToVariableSized)};
-=======
-        const VarVal varSizedData{VariableSizedData(ptrToVariableSized, false)};
->>>>>>> 36a0cb4c
+        const VarVal varSizedData{VariableSizedData(ptrToVariableSized, false)};
         EXPECT_EQ(varSizedData.cast<VariableSizedData>().getContentSize(), sizeInBytes);
         EXPECT_TRUE(
             std::memcmp(
