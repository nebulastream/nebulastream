--- conflicted
+++ resolved
@@ -131,7 +131,6 @@
         EXPECT_TRUE(response == 0);
     }
 
-<<<<<<< HEAD
     TEST_F(E2ECoordinatorMultiWorkerTest, testExecutingValidQueryWithFileOutputTwoWorkerSameSource) {
         NES_INFO(" start coordinator");
         std::string outputFilePath = "testExecutingValidQueryWithFileOutputTwoWorker.out";
@@ -153,20 +152,22 @@
                                                TestUtils::dataPort(dataPort),
                                                TestUtils::coordinatorPort(rpcPort),
                                                TestUtils::sourceType("CSVSource"),
-                                               TestUtils::sourceConfig("../tests/test_data/QnV_short.csv"),
+                                               TestUtils::csvSourceFilePath("../tests/test_data/QnV_short.csv"),
                                                TestUtils::physicalStreamName("test_stream1"),
                                                TestUtils::logicalStreamName("QnV"),
                                                TestUtils::numberOfBuffersToProduce(1),
+                                           TestUtils::numberOfTuplesToProducePerBuffer(0),
                                                TestUtils::sourceFrequency(1000)});
 
         auto worker2 = TestUtils::startWorker({TestUtils::rpcPort(rpcPort + 6),
                                                TestUtils::dataPort(dataPort + 2),
                                                TestUtils::coordinatorPort(rpcPort),
                                                TestUtils::sourceType("CSVSource"),
-                                               TestUtils::sourceConfig("../tests/test_data/QnV_short.csv"),
+                                               TestUtils::csvSourceFilePath("../tests/test_data/QnV_short.csv"),
                                                TestUtils::physicalStreamName("test_stream2"),
                                                TestUtils::logicalStreamName("QnV"),
                                                TestUtils::numberOfBuffersToProduce(1),
+                                           TestUtils::numberOfTuplesToProducePerBuffer(0),
                                                TestUtils::sourceFrequency(1000)});
 
         EXPECT_TRUE(TestUtils::waitForWorkers(restPort, timeout, 2));
@@ -230,20 +231,22 @@
                                                TestUtils::dataPort(dataPort),
                                                TestUtils::coordinatorPort(rpcPort),
                                                TestUtils::sourceType("CSVSource"),
-                                               TestUtils::sourceConfig("../tests/test_data/QnV_short_R2000073.csv"),
+                                               TestUtils::csvSourceFilePath("../tests/test_data/QnV_short_R2000073.csv"),
                                                TestUtils::physicalStreamName("test_stream1"),
                                                TestUtils::logicalStreamName("QnV"),
                                                TestUtils::numberOfBuffersToProduce(1),
+                                           TestUtils::numberOfTuplesToProducePerBuffer(0),
                                                TestUtils::sourceFrequency(1000)});
 
         auto worker2 = TestUtils::startWorker({TestUtils::rpcPort(rpcPort + 6),
                                                TestUtils::dataPort(dataPort + 2),
                                                TestUtils::coordinatorPort(rpcPort),
                                                TestUtils::sourceType("CSVSource"),
-                                               TestUtils::sourceConfig("../tests/test_data/QnV_short_R2000070.csv"),
+                                               TestUtils::csvSourceFilePath("../tests/test_data/QnV_short_R2000070.csv"),
                                                TestUtils::physicalStreamName("test_stream2"),
                                                TestUtils::logicalStreamName("QnV"),
                                                TestUtils::numberOfBuffersToProduce(1),
+                                           TestUtils::numberOfTuplesToProducePerBuffer(0),
                                                TestUtils::sourceFrequency(1000)});
 
         EXPECT_TRUE(TestUtils::waitForWorkers(restPort, timeout, 2));
@@ -291,298 +294,14 @@
                 if (content.at(2) == "108.166664") {
                     resultWrk2 = true;
                 }
-=======
-TEST_F(E2ECoordinatorMultiWorkerTest, testExecutingValidQueryWithFileOutputTwoWorkerSameSource) {
-    NES_INFO(" start coordinator");
-    std::string outputFilePath = "testExecutingValidQueryWithFileOutputTwoWorker.out";
-    remove(outputFilePath.c_str());
-
-    auto coordinator = TestUtils::startCoordinator({TestUtils::coordinatorPort(rpcPort), TestUtils::restPort(restPort)});
-    EXPECT_TRUE(TestUtils::waitForWorkers(restPort, timeout, 0));
-
-    std::stringstream schema;
-    schema << "{\"streamName\" : \"QnV\",\"schema\" : \"Schema::create()->addField(\\\"sensor_id\\\", "
-              "DataTypeFactory::createFixedChar(8))->addField(createField(\\\"timestamp\\\", "
-              "UINT64))->addField(createField(\\\"velocity\\\", FLOAT32))->addField(createField(\\\"quantity\\\", UINT64));\"}";
-    schema << endl;
-    NES_INFO("schema submit=" << schema.str());
-    EXPECT_TRUE(TestUtils::addLogicalStream(schema.str(), std::to_string(restPort)));
-
-    auto worker1 = TestUtils::startWorker({TestUtils::rpcPort(rpcPort + 3),
-                                           TestUtils::dataPort(dataPort),
-                                           TestUtils::coordinatorPort(rpcPort),
-                                           TestUtils::sourceType("CSVSource"),
-                                           TestUtils::csvSourceFilePath("../tests/test_data/QnV_short.csv"),
-                                           TestUtils::physicalStreamName("test_stream1"),
-                                           TestUtils::logicalStreamName("QnV"),
-                                           TestUtils::numberOfBuffersToProduce(1),
-                                           TestUtils::numberOfTuplesToProducePerBuffer(0),
-                                           TestUtils::sourceFrequency(1000)});
-
-    auto worker2 = TestUtils::startWorker({TestUtils::rpcPort(rpcPort + 6),
-                                           TestUtils::dataPort(dataPort + 2),
-                                           TestUtils::coordinatorPort(rpcPort),
-                                           TestUtils::sourceType("CSVSource"),
-                                           TestUtils::csvSourceFilePath("../tests/test_data/QnV_short.csv"),
-                                           TestUtils::physicalStreamName("test_stream2"),
-                                           TestUtils::logicalStreamName("QnV"),
-                                           TestUtils::numberOfBuffersToProduce(1),
-                                           TestUtils::numberOfTuplesToProducePerBuffer(0),
-                                           TestUtils::sourceFrequency(1000)});
-
-    EXPECT_TRUE(TestUtils::waitForWorkers(restPort, timeout, 2));
-
-    std::stringstream ss;
-    ss << "{\"userQuery\" : ";
-    ss << R"("Query::from(\"QnV\").filter(Attribute(\"velocity\") > 100).sink(FileSinkDescriptor::create(\")";
-    ss << outputFilePath;
-    ss << R"(\", \"CSV_FORMAT\", \"APPEND\")";
-    ss << R"());","strategyName" : "BottomUp"})";
-    ss << endl;
-
-    NES_INFO("query string submit=" << ss.str());
-    web::json::value json_return = TestUtils::startQueryViaRest(ss.str(), std::to_string(restPort));
-    QueryId queryId = json_return.at("queryId").as_integer();
-
-    NES_INFO("try to acc return");
-    NES_INFO("Query ID: " << queryId);
-    EXPECT_NE(queryId, INVALID_QUERY_ID);
-
-    string expectedContent = "QnV$sensor_id:ArrayType,QnV$timestamp:INTEGER,QnV$velocity:(Float),QnV$quantity:INTEGER\n"
-                             "R2000073,1543624020000,102.629631,8\n"
-                             "R2000070,1543625280000,108.166664,5\n"
-                             "R2000073,1543624020000,102.629631,8\n"
-                             "R2000070,1543625280000,108.166664,5\n";
-
-    EXPECT_TRUE(TestUtils::checkCompleteOrTimeout(queryId, 2, std::to_string(restPort)));
-    EXPECT_TRUE(TestUtils::stopQueryViaRest(queryId, std::to_string(restPort)));
-
-    std::ifstream ifs(outputFilePath.c_str());
-    EXPECT_TRUE(ifs.good());
-    std::string content((std::istreambuf_iterator<char>(ifs)), (std::istreambuf_iterator<char>()));
-
-    NES_INFO("content=" << content);
-    NES_INFO("expContent=" << expectedContent);
-    EXPECT_EQ(content, expectedContent);
-
-    int response = remove(outputFilePath.c_str());
-    EXPECT_TRUE(response == 0);
-}
-
-TEST_F(E2ECoordinatorMultiWorkerTest, testExecutingValidQueryWithFileOutputTwoWorkerDifferentSource) {
-    NES_INFO(" start coordinator");
-    std::string outputFilePath = "testExecutingValidQueryWithFileOutputTwoWorker.out";
-    remove(outputFilePath.c_str());
-
-    auto coordinator = TestUtils::startCoordinator({TestUtils::coordinatorPort(rpcPort), TestUtils::restPort(restPort)});
-    EXPECT_TRUE(TestUtils::waitForWorkers(restPort, timeout, 0));
-
-    std::stringstream schema;
-    schema << "{\"streamName\" : \"QnV\",\"schema\" : \"Schema::create()->addField(\\\"sensor_id\\\", "
-              "DataTypeFactory::createFixedChar(8))->addField(createField(\\\"timestamp\\\", "
-              "UINT64))->addField(createField(\\\"velocity\\\", FLOAT32))->addField(createField(\\\"quantity\\\", UINT64));\"}";
-    schema << endl;
-    NES_INFO("schema submit=" << schema.str());
-    EXPECT_TRUE(TestUtils::addLogicalStream(schema.str(), std::to_string(restPort)));
-
-    auto worker1 = TestUtils::startWorker({TestUtils::rpcPort(rpcPort + 3),
-                                           TestUtils::dataPort(dataPort),
-                                           TestUtils::coordinatorPort(rpcPort),
-                                           TestUtils::sourceType("CSVSource"),
-                                           TestUtils::csvSourceFilePath("../tests/test_data/QnV_short_R2000073.csv"),
-                                           TestUtils::physicalStreamName("test_stream1"),
-                                           TestUtils::logicalStreamName("QnV"),
-                                           TestUtils::numberOfBuffersToProduce(1),
-                                           TestUtils::numberOfTuplesToProducePerBuffer(0),
-                                           TestUtils::sourceFrequency(1000)});
-
-    auto worker2 = TestUtils::startWorker({TestUtils::rpcPort(rpcPort + 6),
-                                           TestUtils::dataPort(dataPort + 2),
-                                           TestUtils::coordinatorPort(rpcPort),
-                                           TestUtils::sourceType("CSVSource"),
-                                           TestUtils::csvSourceFilePath("../tests/test_data/QnV_short_R2000070.csv"),
-                                           TestUtils::physicalStreamName("test_stream2"),
-                                           TestUtils::logicalStreamName("QnV"),
-                                           TestUtils::numberOfBuffersToProduce(1),
-                                           TestUtils::numberOfTuplesToProducePerBuffer(0),
-                                           TestUtils::sourceFrequency(1000)});
-
-    EXPECT_TRUE(TestUtils::waitForWorkers(restPort, timeout, 2));
-
-    std::stringstream ss;
-    ss << "{\"userQuery\" : ";
-    ss << R"("Query::from(\"QnV\").filter(Attribute(\"velocity\") > 100).sink(FileSinkDescriptor::create(\")";
-    ss << outputFilePath;
-    ss << R"(\", \"CSV_FORMAT\", \"APPEND\")";
-    ss << R"());","strategyName" : "BottomUp"})";
-    ss << endl;
-
-    NES_INFO("query string submit=" << ss.str());
-    string body = ss.str();
-
-    web::json::value json_return = TestUtils::startQueryViaRest(ss.str(), std::to_string(restPort));
-    QueryId queryId = json_return.at("queryId").as_integer();
-
-    NES_INFO("try to acc return");
-    NES_INFO("Query ID: " << queryId);
-    EXPECT_NE(queryId, INVALID_QUERY_ID);
-
-    EXPECT_TRUE(TestUtils::checkCompleteOrTimeout(queryId, 2, std::to_string(restPort)));
-    EXPECT_TRUE(TestUtils::stopQueryViaRest(queryId, std::to_string(restPort)));
-
-    std::ifstream ifs(outputFilePath.c_str());
-    EXPECT_TRUE(ifs.good());
-
-    std::string line;
-    bool resultWrk1 = false;
-    bool resultWrk2 = false;
-
-    while (std::getline(ifs, line)) {
-        NES_INFO("print line from content" << line);
-        std::vector<string> content = Util::splitWithStringDelimiter<std::string>(line, ",");
-        if (content.at(0) == "R2000073") {
-            NES_INFO("First content=" << content.at(2));
-            NES_INFO("First: expContent= 102.629631");
-            if (content.at(2) == "102.629631") {
-                resultWrk1 = true;
-            }
-        } else {
-            NES_INFO("Second: content=" << content.at(2));
-            NES_INFO("Second: expContent= 108.166664");
-            if (content.at(2) == "108.166664") {
-                resultWrk2 = true;
->>>>>>> 2a47675e
             }
         }
 
         EXPECT_TRUE((resultWrk1 && resultWrk2));
 
-<<<<<<< HEAD
         int response = remove(outputFilePath.c_str());
         EXPECT_TRUE(response == 0);
     }
-=======
-TEST_F(E2ECoordinatorMultiWorkerTest, testExecutingValidUserQueryWithTumblingWindowFileOutput) {
-    //TODO result content does not end up in file?
-    NES_INFO(" start coordinator");
-    std::string outputFilePath = "testExecutingValidUserQueryWithTumblingWindowFileOutput.txt";
-    remove(outputFilePath.c_str());
-
-    auto coordinator = TestUtils::startCoordinator({TestUtils::coordinatorPort(rpcPort), TestUtils::restPort(restPort)});
-    EXPECT_TRUE(TestUtils::waitForWorkers(restPort, timeout, 0));
-
-    std::stringstream schema;
-    schema << "{\"streamName\" : \"window\",\"schema\" "
-              ":\"Schema::create()->addField(createField(\\\"value\\\",UINT64))->addField(createField(\\\"id\\\",UINT64))->"
-              "addField(createField(\\\"timestamp\\\",UINT64));\"}";
-    schema << endl;
-
-    NES_INFO("schema submit=" << schema.str());
-    EXPECT_TRUE(TestUtils::addLogicalStream(schema.str(), std::to_string(restPort)));
-
-    auto worker1 = TestUtils::startWorker({TestUtils::rpcPort(rpcPort + 3),
-                                           TestUtils::dataPort(dataPort),
-                                           TestUtils::coordinatorPort(rpcPort),
-                                           TestUtils::sourceType("CSVSource"),
-                                           TestUtils::csvSourceFilePath("../tests/test_data/window.csv"),
-                                           TestUtils::physicalStreamName("test_stream_1"),
-                                           TestUtils::logicalStreamName("window"),
-                                           TestUtils::numberOfBuffersToProduce(1),
-                                           TestUtils::numberOfTuplesToProducePerBuffer(28),
-                                           TestUtils::sourceFrequency(1000)});
-
-    auto worker2 = TestUtils::startWorker({TestUtils::rpcPort(rpcPort + 6),
-                                           TestUtils::dataPort(dataPort + 2),
-                                           TestUtils::coordinatorPort(rpcPort),
-                                           TestUtils::sourceType("CSVSource"),
-                                           TestUtils::csvSourceFilePath("../tests/test_data/window.csv"),
-                                           TestUtils::physicalStreamName("test_stream_2"),
-                                           TestUtils::logicalStreamName("window"),
-                                           TestUtils::numberOfBuffersToProduce(1),
-                                           TestUtils::numberOfTuplesToProducePerBuffer(28),
-                                           TestUtils::sourceFrequency(1000)});
-
-    EXPECT_TRUE(TestUtils::waitForWorkers(restPort, timeout, 2));
-
-    std::stringstream ss;
-    ss << "{\"userQuery\" : ";
-    ss << "\"Query::from(\\\"window\\\")"
-          ".window(TumblingWindow::of(EventTime(Attribute(\\\"timestamp\\\")), Seconds(10)))"
-          ".byKey(Attribute(\\\"id\\\"))"
-          ".apply(Sum(Attribute(\\\"value\\\"))).sink(FileSinkDescriptor::create(\\\"";
-    ss << outputFilePath;
-    ss << R"(\", \"CSV_FORMAT\", \"APPEND\")";
-    ss << R"());","strategyName" : "BottomUp"})";
-    ss << endl;
-
-    NES_INFO("query string submit=" << ss.str());
-
-    web::json::value json_return = TestUtils::startQueryViaRest(ss.str(), std::to_string(restPort));
-    QueryId queryId = json_return.at("queryId").as_integer();
-
-    NES_INFO("try to acc return");
-    NES_INFO("Query ID: " << queryId);
-    EXPECT_NE(queryId, INVALID_QUERY_ID);
-
-    EXPECT_TRUE(TestUtils::checkCompleteOrTimeout(queryId, 3, std::to_string(restPort)));
-    EXPECT_TRUE(TestUtils::stopQueryViaRest(queryId, std::to_string(restPort)));
-
-    std::ifstream ifs(outputFilePath.c_str());
-    EXPECT_TRUE(ifs.good());
-    std::string content((std::istreambuf_iterator<char>(ifs)), (std::istreambuf_iterator<char>()));
-
-    string expectedContent = "window$start:INTEGER,window$end:INTEGER,window$id:INTEGER,window$value:INTEGER\n"
-                             "0,10000,1,102\n"
-                             "10000,20000,1,290\n"
-                             "0,10000,4,2\n"
-                             "0,10000,11,10\n"
-                             "0,10000,12,2\n"
-                             "0,10000,16,4\n";
-
-    NES_INFO("content=" << content);
-    NES_INFO("expContent=" << expectedContent);
-    EXPECT_EQ(content, expectedContent);
-
-    int response = remove(outputFilePath.c_str());
-    EXPECT_TRUE(response == 0);
-}
-
-TEST_F(E2ECoordinatorMultiWorkerTest, DISABLED_testExecutingMonitoringTwoWorker) {
-    NES_INFO(" start coordinator");
-    auto coordinator = TestUtils::startCoordinator({TestUtils::coordinatorPort(rpcPort), TestUtils::restPort(restPort)});
-    EXPECT_TRUE(TestUtils::waitForWorkers(restPort, timeout, 0));
-
-    auto worker1 = TestUtils::startWorker(
-        {TestUtils::rpcPort(rpcPort + 3), TestUtils::dataPort(dataPort), TestUtils::coordinatorPort(rpcPort)});
-
-    auto worker2 = TestUtils::startWorker(
-        {TestUtils::rpcPort(rpcPort + 6), TestUtils::dataPort(dataPort + 2), TestUtils::coordinatorPort(rpcPort)});
-    EXPECT_TRUE(TestUtils::waitForWorkers(restPort, timeout, 2));
-
-    web::json::value json_return;
-
-    web::http::client::http_client client("http://localhost:" + std::to_string(restPort) + "/v1/nes/monitoring/metrics/");
-
-    client.request(web::http::methods::GET)
-        .then([](const web::http::http_response& response) {
-            NES_INFO("get first then");
-            return response.extract_json();
-        })
-        .then([&json_return](const pplx::task<web::json::value>& task) {
-            try {
-                NES_INFO("set return");
-                json_return = task.get();
-            } catch (const web::http::http_exception& e) {
-                NES_INFO("error while setting return");
-                NES_INFO("error " << e.what());
-            }
-        })
-        .wait();
-
-    EXPECT_EQ(json_return.size(), 3ul);
-    NES_INFO("RETURN: " << json_return.size());
-    NES_INFO("RETURN: " << json_return);
->>>>>>> 2a47675e
 
     TEST_F(E2ECoordinatorMultiWorkerTest, testExecutingValidUserQueryWithTumblingWindowFileOutput) {
         //TODO result content does not end up in file?
@@ -607,7 +326,7 @@
                                                TestUtils::dataPort(dataPort),
                                                TestUtils::coordinatorPort(rpcPort),
                                                TestUtils::sourceType("CSVSource"),
-                                               TestUtils::sourceConfig("../tests/test_data/window.csv"),
+                                               TestUtils::csvSourceFilePath("../tests/test_data/window.csv"),
                                                TestUtils::physicalStreamName("test_stream_1"),
                                                TestUtils::logicalStreamName("window"),
                                                TestUtils::numberOfBuffersToProduce(1),
@@ -618,7 +337,7 @@
                                                TestUtils::dataPort(dataPort + 2),
                                                TestUtils::coordinatorPort(rpcPort),
                                                TestUtils::sourceType("CSVSource"),
-                                               TestUtils::sourceConfig("../tests/test_data/window.csv"),
+                                               TestUtils::csvSourceFilePath("../tests/test_data/window.csv"),
                                                TestUtils::physicalStreamName("test_stream_2"),
                                                TestUtils::logicalStreamName("window"),
                                                TestUtils::numberOfBuffersToProduce(1),
