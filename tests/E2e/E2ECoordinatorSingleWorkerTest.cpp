/*
    Copyright (C) 2020 by the NebulaStream project (https://nebula.stream)

    Licensed under the Apache License, Version 2.0 (the "License");
    you may not use this file except in compliance with the License.
    You may obtain a copy of the License at

        https://www.apache.org/licenses/LICENSE-2.0

    Unless required by applicable law or agreed to in writing, software
    distributed under the License is distributed on an "AS IS" BASIS,
    WITHOUT WARRANTIES OR CONDITIONS OF ANY KIND, either express or implied.
    See the License for the specific language governing permissions and
    limitations under the License.
*/

#include <Plans/Query/QueryId.hpp>
#include <Util/Logger.hpp>
#include <gtest/gtest.h>
#include <string>
#include <unistd.h>
#define GetCurrentDir getcwd
#include <Util/TestUtils.hpp>
#include <boost/process.hpp>
#include <cpprest/details/basic_types.h>
#include <cpprest/filestream.h>
#include <cpprest/http_client.h>
#include <cstdio>
#include <sstream>
using namespace std;
using namespace utility;
// Common utilities like string conversions
using namespace web;
// Common features like URIs.
using namespace web::http;
// Common HTTP functionality
using namespace web::http::client;
// HTTP client features
using namespace concurrency::streams;
// Asynchronous streams
namespace bp = boost::process;
//#define _XPLATSTR(x) _XPLATSTR(x)
namespace NES {

//FIXME: This is a hack to fix issue with unreleased RPC port after shutting down the servers while running tests in continuous succession
// by assigning a different RPC port for each test case
uint64_t rpcPort = 4200;
uint64_t dataPort = 4400;
uint64_t restPort = 8000;
uint16_t timeout = 5;

class E2ECoordinatorSingleWorkerTest : public testing::Test {
  public:
    static void SetUpTestCase() {
        NES::setupLogging("E2ECoordinatorSingleWorkerTest.log", NES::LOG_DEBUG);
        NES_INFO("Setup E2e test class.");
    }

    void SetUp() {
        cout << "setUp" << endl;
        rpcPort += 10;
        dataPort += 10;
        restPort += 10;
    }

    static void TearDownTestCase() { NES_INFO("Tear down ActorCoordinatorWorkerTest test class."); }
};

TEST_F(E2ECoordinatorSingleWorkerTest, testExecutingValidUserQueryWithPrintOutput) {
    NES_INFO(" start coordinator");

    string coordinatorRPCPort = std::to_string(rpcPort);
    string cmdCoord = "../nesCoordinator --coordinatorPort=" + coordinatorRPCPort + " --restPort=" + std::to_string(restPort);
    bp::child coordinatorProc(cmdCoord.c_str());

    EXPECT_TRUE(TestUtils::waitForWorkers(restPort, timeout, 0));
    NES_INFO("started coordinator with pid = " << coordinatorProc.id());

    string worker1RPCPort = std::to_string(rpcPort + 3);
    string worker1DataPort = std::to_string(dataPort);
    string path2 =
        "../nesWorker --coordinatorPort=" + coordinatorRPCPort + " --rpcPort=" + worker1RPCPort + " --dataPort=" + worker1DataPort;
    bp::child workerProc(path2.c_str());
    uint64_t coordinatorPid = coordinatorProc.id();
    uint64_t workerPid = workerProc.id();
    EXPECT_TRUE(TestUtils::waitForWorkers(restPort, timeout, 1));

    std::stringstream ss;
    ss << "{\"userQuery\" : ";
    ss << "\"Query::from(\\\"default_logical\\\").sink(PrintSinkDescriptor::create());\"";
    ss << R"(,"strategyName" : "BottomUp"})";
    ss << endl;
    NES_INFO("string submit=" << ss.str());

    web::json::value json_return = TestUtils::startQueryViaRest(ss.str(), std::to_string(restPort));
    NES_INFO("try to acc return");
    QueryId queryId = json_return.at("queryId").as_integer();
    NES_INFO("Query ID: " << queryId);
    EXPECT_NE(queryId, INVALID_QUERY_ID);

    EXPECT_TRUE(TestUtils::checkCompleteOrTimeout(queryId, 1, std::to_string(restPort)));
    EXPECT_TRUE(TestUtils::stopQueryViaRest(queryId, std::to_string(restPort)));

    NES_INFO("Killing worker process->PID: " << workerPid);
    workerProc.terminate();
    NES_INFO("Killing coordinator process->PID: " << coordinatorPid);
    coordinatorProc.terminate();
}

TEST_F(E2ECoordinatorSingleWorkerTest, testExecutingValidUserQueryWithFileOutput) {
    NES_INFO(" start coordinator");
    std::string outputFilePath = "ValidUserQueryWithFileOutputTestResult.txt";
    remove(outputFilePath.c_str());

    string coordinatorRPCPort = std::to_string(rpcPort);
    string cmdCoord = "../nesCoordinator --coordinatorPort=" + coordinatorRPCPort + " --restPort=" + std::to_string(restPort);
    bp::child coordinatorProc(cmdCoord.c_str());
    EXPECT_TRUE(TestUtils::waitForWorkers(restPort, timeout, 0));
    NES_INFO("started coordinator with pid = " << coordinatorProc.id());

    string worker1RPCPort = std::to_string(rpcPort + 3);
    string worker1DataPort = std::to_string(dataPort);
    string path2 =
        "../nesWorker --coordinatorPort=" + coordinatorRPCPort + " --rpcPort=" + worker1RPCPort + " --dataPort=" + worker1DataPort;
    bp::child workerProc(path2.c_str());
    NES_INFO("started worker with pid = " << workerProc.id());
    uint64_t coordinatorPid = coordinatorProc.id();
    uint64_t workerPid = workerProc.id();
    EXPECT_TRUE(TestUtils::waitForWorkers(restPort, timeout, 1));

    std::stringstream ss;
    ss << "{\"userQuery\" : ";
    ss << "\"Query::from(\\\"default_logical\\\").sink(FileSinkDescriptor::create(\\\"";
    ss << outputFilePath;
    ss << "\\\", \\\"CSV_FORMAT\\\", \\\"APPEND\\\"";
    ss << "));\",\"strategyName\" : \"BottomUp\"}";
    ss << endl;
    NES_INFO("string submit=" << ss.str());

    web::json::value json_return = TestUtils::startQueryViaRest(ss.str(), std::to_string(restPort));
    NES_INFO("try to acc return");

    QueryId queryId = json_return.at("queryId").as_integer();
    NES_INFO("Query ID: " << queryId);
    EXPECT_NE(queryId, INVALID_QUERY_ID);

    EXPECT_TRUE(TestUtils::checkCompleteOrTimeout(queryId, 1, std::to_string(restPort)));
    EXPECT_TRUE(TestUtils::stopQueryViaRest(queryId, std::to_string(restPort)));

    ifstream my_file(outputFilePath);
    EXPECT_TRUE(my_file.good());

    std::ifstream ifs(outputFilePath.c_str());
    std::string content((std::istreambuf_iterator<char>(ifs)), (std::istreambuf_iterator<char>()));

    string expectedContent = "default_logical$id:INTEGER,default_logical$value:INTEGER\n"
                             "1,1\n"
                             "1,1\n"
                             "1,1\n"
                             "1,1\n"
                             "1,1\n"
                             "1,1\n"
                             "1,1\n"
                             "1,1\n"
                             "1,1\n"
                             "1,1\n";

    NES_INFO("content=" << content);
    NES_INFO("expContent=" << expectedContent);
    EXPECT_EQ(content, expectedContent);

    int response = remove(outputFilePath.c_str());
    EXPECT_TRUE(response == 0);

    NES_INFO("Killing worker process->PID: " << workerPid);
    workerProc.terminate();
    NES_INFO("Killing coordinator process->PID: " << coordinatorPid);
    coordinatorProc.terminate();
}

TEST_F(E2ECoordinatorSingleWorkerTest, testExecutingValidUserQueryWithFileOutputWithFilter) {
    NES_INFO(" start coordinator");
    std::string outputFilePath = "UserQueryWithFileOutputWithFilterTestResult.txt";
    remove(outputFilePath.c_str());

    string coordinatorRPCPort = std::to_string(rpcPort);
    string cmdCoord = "../nesCoordinator --coordinatorPort=" + coordinatorRPCPort + " --restPort=" + std::to_string(restPort);
    bp::child coordinatorProc(cmdCoord.c_str());
    EXPECT_TRUE(TestUtils::waitForWorkers(restPort, timeout, 0));
    NES_INFO("started coordinator with pid = " << coordinatorProc.id());

    string worker1RPCPort = std::to_string(rpcPort + 3);
    string worker1DataPort = std::to_string(dataPort);
    string path2 =
        "../nesWorker --coordinatorPort=" + coordinatorRPCPort + " --rpcPort=" + worker1RPCPort + " --dataPort=" + worker1DataPort;
    bp::child workerProc(path2.c_str());
    NES_INFO("started worker with pid = " << workerProc.id());
    uint64_t coordinatorPid = coordinatorProc.id();
    uint64_t workerPid = workerProc.id();
    EXPECT_TRUE(TestUtils::waitForWorkers(restPort, timeout, 1));

    std::stringstream ss;
    ss << "{\"userQuery\" : ";
    ss << "\"Query::from(\\\"default_logical\\\").filter(Attribute(\\\"id\\\") >= 1).sink(FileSinkDescriptor::create(\\\"";
    ss << outputFilePath;
    ss << "\\\", \\\"CSV_FORMAT\\\", \\\"APPEND\\\"";
    ss << "));\",\"strategyName\" : \"BottomUp\"}";
    ss << endl;

    NES_INFO("query string submit=" << ss.str());
    web::json::value json_return = TestUtils::startQueryViaRest(ss.str(), std::to_string(restPort));

    NES_INFO("try to acc return");
    QueryId queryId = json_return.at("queryId").as_integer();
    NES_INFO("Query ID: " << queryId);
    EXPECT_NE(queryId, INVALID_QUERY_ID);

    EXPECT_TRUE(TestUtils::checkCompleteOrTimeout(queryId, 1, std::to_string(restPort)));
    EXPECT_TRUE(TestUtils::stopQueryViaRest(queryId, std::to_string(restPort)));

    // if filter is applied correctly, no output is generated
    NES_INFO("read file=" << outputFilePath);
    ifstream outFile(outputFilePath);
    EXPECT_TRUE(outFile.good());
    std::string content((std::istreambuf_iterator<char>(outFile)), (std::istreambuf_iterator<char>()));
    NES_INFO("content=" << content);
    std::string expected = "default_logical$id:INTEGER,default_logical$value:INTEGER\n"
                           "1,1\n"
                           "1,1\n"
                           "1,1\n"
                           "1,1\n"
                           "1,1\n"
                           "1,1\n"
                           "1,1\n"
                           "1,1\n"
                           "1,1\n"
                           "1,1\n";

    NES_DEBUG("expected=" << expected);
    EXPECT_EQ(expected, content);

    NES_INFO("Killing worker process->PID: " << workerPid);
    workerProc.terminate();
    NES_INFO("Killing coordinator process->PID: " << coordinatorPid);
    coordinatorProc.terminate();
}

TEST_F(E2ECoordinatorSingleWorkerTest, testExecutingValidUserQueryWithFileOutputAndRegisterPhyStream) {
    NES_INFO(" start coordinator");
    std::string outputFilePath = "ValidUserQueryWithFileOutputAndRegisterPhyStreamTestResult.txt";
    remove(outputFilePath.c_str());

    string coordinatorRPCPort = std::to_string(rpcPort);
    string cmdCoord = "../nesCoordinator --coordinatorPort=" + coordinatorRPCPort + " --restPort=" + std::to_string(restPort);
    bp::child coordinatorProc(cmdCoord.c_str());
    EXPECT_TRUE(TestUtils::waitForWorkers(restPort, timeout, 0));
    NES_INFO("started coordinator with pid = " << coordinatorProc.id());

    string worker1RPCPort = std::to_string(rpcPort + 3);
    string worker1DataPort = std::to_string(dataPort);
    string path2 = "../nesWorker --coordinatorPort=" + coordinatorRPCPort + " --rpcPort=" + worker1RPCPort
        + " --dataPort=" + worker1DataPort
        + " --physicalStreamName=test_stream --logicalStreamName=default_logical "
          "--numberOfBuffersToProduce=2 --sourceFrequency=1";
    bp::child workerProc(path2.c_str());
    NES_INFO("started worker with pid = " << workerProc.id());
    uint64_t coordinatorPid = coordinatorProc.id();
    uint64_t workerPid = workerProc.id();
    EXPECT_TRUE(TestUtils::waitForWorkers(restPort, timeout, 1));

    std::stringstream ss;
    ss << "{\"userQuery\" : ";
    ss << "\"Query::from(\\\"default_logical\\\").sink(FileSinkDescriptor::create(\\\"";
    ss << outputFilePath;
    ss << "\\\", \\\"CSV_FORMAT\\\", \\\"APPEND\\\"";
    ss << "));\",\"strategyName\" : \"BottomUp\"}";
    ss << endl;
    NES_INFO("string submit=" << ss.str());

    web::json::value json_return = TestUtils::startQueryViaRest(ss.str(), std::to_string(restPort));
    NES_INFO("try to acc return");

    QueryId queryId = json_return.at("queryId").as_integer();
    NES_INFO("Query ID: " << queryId);
    EXPECT_NE(queryId, INVALID_QUERY_ID);

    EXPECT_TRUE(TestUtils::checkCompleteOrTimeout(queryId, 1, std::to_string(restPort)));
    EXPECT_TRUE(TestUtils::stopQueryViaRest(queryId, std::to_string(restPort)));

    ifstream my_file(outputFilePath);
    EXPECT_TRUE(my_file.good());

    std::ifstream ifs(outputFilePath.c_str());
    std::string content((std::istreambuf_iterator<char>(ifs)), (std::istreambuf_iterator<char>()));

    string expectedContent = "default_logical$id:INTEGER,default_logical$value:INTEGER\n"
                             "1,1\n"
                             "1,1\n"
                             "1,1\n"
                             "1,1\n"
                             "1,1\n"
                             "1,1\n"
                             "1,1\n"
                             "1,1\n"
                             "1,1\n"
                             "1,1\n";

    NES_INFO("content=" << content);
    NES_INFO("expContent=" << expectedContent);
    EXPECT_EQ(content, expectedContent);

    int response = remove(outputFilePath.c_str());
    EXPECT_TRUE(response == 0);

    NES_INFO("Killing worker process->PID: " << workerPid);
    workerProc.terminate();
    NES_INFO("Killing coordinator process->PID: " << coordinatorPid);
    coordinatorProc.terminate();
}

TEST_F(E2ECoordinatorSingleWorkerTest, testExecutingValidUserQueryWithFileOutputExdraUseCase) {
    NES_INFO(" start coordinator");
    std::string testFile = "exdra.csv";
    remove(testFile.c_str());

    string coordinatorRPCPort = std::to_string(rpcPort);
    string cmdCoord = "../nesCoordinator --coordinatorPort=" + coordinatorRPCPort + " --restPort=" + std::to_string(restPort);
    bp::child coordinatorProc(cmdCoord.c_str());
    EXPECT_TRUE(TestUtils::waitForWorkers(restPort, timeout, 0));
    NES_INFO("started coordinator with pid = " << coordinatorProc.id());

    string worker1RPCPort = std::to_string(rpcPort + 3);
    string worker1DataPort = std::to_string(dataPort);
    string path2 = "../nesWorker --coordinatorPort=" + coordinatorRPCPort + " --rpcPort=" + worker1RPCPort
        + " --dataPort=" + worker1DataPort
        + " --sourceType=CSVSource --sourceConfig=../tests/test_data/exdra.csv "
          "--numberOfBuffersToProduce=1 --sourceFrequency=1 --physicalStreamName=test_stream --logicalStreamName=exdra "
          "--numberOfTuplesToProducePerBuffer=11";

    bp::child workerProc(path2.c_str());
    NES_INFO("started worker with pid = " << workerProc.id());
    uint64_t coordinatorPid = coordinatorProc.id();
    uint64_t workerPid = workerProc.id();
    EXPECT_TRUE(TestUtils::waitForWorkers(restPort, timeout, 1));

    std::stringstream ss;
    ss << "{\"userQuery\" : ";
    ss << "\"Query::from(\\\"exdra\\\").sink(FileSinkDescriptor::create(\\\"";
    ss << testFile;
    ss << "\\\", \\\"CSV_FORMAT\\\", \\\"APPEND\\\"";
    ss << "));\",\"strategyName\" : \"BottomUp\"}";
    ss << endl;
    NES_INFO("string submit=" << ss.str());
    string body = ss.str();

    web::json::value json_return = TestUtils::startQueryViaRest(ss.str(), std::to_string(restPort));

    NES_INFO("try to acc return");
    QueryId queryId = json_return.at("queryId").as_integer();
    NES_INFO("Query ID: " << queryId);
    EXPECT_NE(queryId, INVALID_QUERY_ID);

    EXPECT_TRUE(TestUtils::checkCompleteOrTimeout(queryId, 1, std::to_string(restPort)));
    EXPECT_TRUE(TestUtils::stopQueryViaRest(queryId, std::to_string(restPort)));

    string expectedContent =
        "exdra$id:INTEGER,exdra$metadata_generated:INTEGER,exdra$metadata_title:Char,exdra$metadata_id:Char,exdra$features_type:"
        "Char,exdra$features_properties_capacity:INTEGER,exdra$features_properties_efficiency:(Float),exdra$features_properties_"
        "mag:(Float),exdra$features_properties_time:INTEGER,exdra$features_properties_updated:INTEGER,exdra$features_properties_"
        "type:Char,exdra$features_geometry_type:Char,exdra$features_geometry_coordinates_longitude:(Float),exdra$features_"
        "geometry_coordinates_latitude:(Float),exdra$features_eventId :Char\n"
        "1,1262343610000,Wind Turbine Data Generated for Nebula "
        "Stream,b94c4bbf-6bab-47e3-b0f6-92acac066416,Features,736,0.363738,112464.007812,1262300400000,0,electricityGeneration,"
        "Point,8.221581,52.322945,982050ee-a8cb-4a7a-904c-a4c45e0c9f10\n"
        "2,1262343620010,Wind Turbine Data Generated for Nebula "
        "Stream,5a0aed66-c2b4-4817-883c-9e6401e821c5,Features,1348,0.508514,634415.062500,1262300400000,0,electricityGeneration,"
        "Point,13.759639,49.663155,a57b07e5-db32-479e-a273-690460f08b04\n"
        "3,1262343630020,Wind Turbine Data Generated for Nebula "
        "Stream,d3c88537-287c-4193-b971-d5ff913e07fe,Features,4575,0.163805,166353.078125,1262300400000,1262307581080,"
        "electricityGeneration,Point,7.799886,53.720783,049dc289-61cc-4b61-a2ab-27f59a7bfb4a\n"
        "4,1262343640030,Wind Turbine Data Generated for Nebula "
        "Stream,6649de13-b03d-43eb-83f3-6147b45c4808,Features,1358,0.584981,490703.968750,1262300400000,0,electricityGeneration,"
        "Point,7.109831,53.052448,4530ad62-d018-4017-a7ce-1243dbe01996\n"
        "5,1262343650040,Wind Turbine Data Generated for Nebula "
        "Stream,65460978-46d0-4b72-9a82-41d0bc280cf8,Features,1288,0.610928,141061.406250,1262300400000,1262311476342,"
        "electricityGeneration,Point,13.000446,48.636589,4a151bb1-6285-436f-acbd-0edee385300c\n"
        "6,1262343660050,Wind Turbine Data Generated for Nebula "
        "Stream,3724e073-7c9b-4bff-a1a8-375dd5266de5,Features,3458,0.684913,935073.625000,1262300400000,1262307294972,"
        "electricityGeneration,Point,10.876766,53.979465,e0769051-c3eb-4f14-af24-992f4edd2b26\n"
        "7,1262343670060,Wind Turbine Data Generated for Nebula "
        "Stream,413663f8-865f-4037-856c-45f6576f3147,Features,1128,0.312527,141904.984375,1262300400000,1262308626363,"
        "electricityGeneration,Point,13.480940,47.494038,5f374fac-94b3-437a-a795-830c2f1c7107\n"
        "8,1262343680070,Wind Turbine Data Generated for Nebula "
        "Stream,6a389efd-e7a4-44ff-be12-4544279d98ef,Features,1079,0.387814,15024.874023,1262300400000,1262312065773,"
        "electricityGeneration,Point,9.240296,52.196987,1fb1ade4-d091-4045-a8e6-254d26a1b1a2\n"
        "9,1262343690080,Wind Turbine Data Generated for Nebula "
        "Stream,93c78002-0997-4caf-81ef-64e5af550777,Features,2071,0.707438,70102.429688,1262300400000,0,electricityGeneration,"
        "Point,10.191643,51.904530,d2c6debb-c47f-4ca9-a0cc-ba1b192d3841\n"
        "10,1262343700090,Wind Turbine Data Generated for Nebula "
        "Stream,bef6b092-d1e7-4b93-b1b7-99f4d6b6a475,Features,2632,0.190165,66921.140625,1262300400000,0,electricityGeneration,"
        "Point,10.573558,52.531281,419bcfb4-b89b-4094-8990-e46a5ee533ff\n"
        "11,1262343710100,Wind Turbine Data Generated for Nebula "
        "Stream,6eaafae1-475c-48b7-854d-4434a2146eef,Features,4653,0.733402,758787.000000,1262300400000,0,electricityGeneration,"
        "Point,6.627055,48.164005,d8fe578e-1e92-40d2-83bf-6a72e024d55a\n";

    EXPECT_TRUE(TestUtils::checkOutputOrTimeout(expectedContent, testFile));

    int response = remove(testFile.c_str());
    EXPECT_TRUE(response == 0);

    //sleep(2);
    NES_INFO("Killing worker process->PID: " << workerPid);
    workerProc.terminate();
    //sleep(2);
    NES_INFO("Killing coordinator process->PID: " << coordinatorPid);
    coordinatorProc.terminate();
}

TEST_F(E2ECoordinatorSingleWorkerTest, DISABLED_testExecutingSimplePattern) {
    NES_INFO(" start coordinator");
    std::string outputFilePath = "testExecutingSimplePattern.out";
    remove(outputFilePath.c_str());

    string coordinatorRPCPort = std::to_string(rpcPort);
    string cmdCoord = "../nesCoordinator --coordinatorPort=" + coordinatorRPCPort + " --restPort=" + std::to_string(restPort);
    bp::child coordinatorProc(cmdCoord.c_str());
    NES_INFO("started coordinator with pid = " << coordinatorProc.id());
    uint64_t coordinatorPid = coordinatorProc.id();
    EXPECT_TRUE(TestUtils::waitForWorkers(restPort, timeout, 0));

    std::stringstream schema;
    schema << "{\"streamName\" : \"QnV\",\"schema\" : \"Schema::create()->addField(\\\"sensor_id\\\", "
              "DataTypeFactory::createFixedChar(8))->addField(createField(\\\"timestamp\\\", "
              "UINT64))->addField(createField(\\\"velocity\\\", FLOAT32))->addField(createField(\\\"quantity\\\", UINT64));\"}";
    schema << endl;
    NES_INFO("schema submit=" << schema.str());
    EXPECT_TRUE(TestUtils::addLogicalStream(schema.str(), std::to_string(restPort)));

    string worker1RPCPort = std::to_string(rpcPort + 3);
    string worker1DataPort = std::to_string(dataPort);
    string path2 = "../nesWorker --coordinatorPort=" + coordinatorRPCPort + " --rpcPort=" + worker1RPCPort
        + " --dataPort=" + worker1DataPort
        + " --logicalStreamName=QnV --physicalStreamName=test_stream --sourceType=CSVSource "
          "--sourceConfig=../tests/test_data/QnV_short.csv --numberOfBuffersToProduce=1 --sourceFrequency=1 "
          "--numberOfTuplesToProducePerBuffer=146";
    bp::child workerProc(path2.c_str());
    NES_INFO("started worker with pid = " << workerProc.id());
    uint64_t workerPid = workerProc.id();
    EXPECT_TRUE(TestUtils::waitForWorkers(restPort, timeout, 1));

    std::stringstream ss;
    ss << "{\"pattern\" : ";
    ss << "\"Pattern::from(\\\"QnV\\\").filter(Attribute(\\\"velocity\\\") > 100).sink(FileSinkDescriptor::create(\\\"";
    ss << outputFilePath;
    ss << "\\\", \\\"CSV_FORMAT\\\", \\\"APPEND\\\"";
    ss << "));\",\"strategyName\" : \"BottomUp\"}";
    ss << endl;

    NES_INFO("query string submit=" << ss.str());
    web::json::value json_return = TestUtils::startQueryViaRest(ss.str(), std::to_string(restPort));

    NES_INFO("try to acc return");
    QueryId queryId = json_return.at("queryId").as_integer();
    NES_INFO("Query ID: " << queryId);
    EXPECT_NE(queryId, INVALID_QUERY_ID);

    EXPECT_TRUE(TestUtils::checkCompleteOrTimeout(queryId, 1, std::to_string(restPort)));
    EXPECT_TRUE(TestUtils::stopQueryViaRest(queryId, std::to_string(restPort)));

    string expectedContent =
        "QnV$sensor_id:Char,QnV$timestamp:INTEGER,QnV$velocity:(Float),QnV$quantity:INTEGER,QnV$PatternId:INTEGER\n"
        "R2000073,1543624020000,102.629631,8,1\n"
        "R2000070,1543625280000,108.166664,5,1\n";

    EXPECT_TRUE(TestUtils::checkOutputOrTimeout(expectedContent, outputFilePath));

    NES_INFO("Killing worker process->PID: " << workerPid);
    workerProc.terminate();
    NES_INFO("Killing coordinator process->PID: " << coordinatorPid);
    coordinatorProc.terminate();
}

TEST_F(E2ECoordinatorSingleWorkerTest, testExecutingValidUserQueryWithTumblingWindowFileOutput) {
    NES_INFO(" start coordinator");
    std::string outputFilePath = "ValidUserQueryWithTumbWindowFileOutputTestResult.txt";
    remove(outputFilePath.c_str());

    string coordinatorRPCPort = std::to_string(rpcPort);
    string cmdCoord = "../nesCoordinator --coordinatorPort=" + coordinatorRPCPort + " --restPort=" + std::to_string(restPort);
    bp::child coordinatorProc(cmdCoord.c_str());
    EXPECT_TRUE(TestUtils::waitForWorkers(restPort, timeout, 0));
    NES_INFO("started coordinator with pid = " << coordinatorProc.id());

    std::stringstream schema;
    schema << "{\"streamName\" : \"window\",\"schema\" "
              ":\"Schema::create()->addField(createField(\\\"value\\\",UINT32))->addField(createField(\\\"id\\\",UINT32))->"
              "addField(createField(\\\"timestamp\\\",UINT64));\"}";
    schema << endl;
    NES_INFO("schema submit=" << schema.str());
    EXPECT_TRUE(TestUtils::addLogicalStream(schema.str(), std::to_string(restPort)));

    string worker1RPCPort = std::to_string(rpcPort + 3);
    string worker1DataPort = std::to_string(dataPort);
    string path2 = "../nesWorker --coordinatorPort=" + coordinatorRPCPort + " --rpcPort=" + worker1RPCPort
        + " --dataPort=" + worker1DataPort
        + " --logicalStreamName=window --physicalStreamName=test_stream --sourceType=CSVSource "
          "--sourceConfig=../tests/test_data/window.csv --numberOfBuffersToProduce=1 --sourceFrequency=1 "
          "--numberOfTuplesToProducePerBuffer=28";
    bp::child workerProc(path2.c_str());
    NES_INFO("started worker with pid = " << workerProc.id());
    uint64_t workerPid = workerProc.id();
    EXPECT_TRUE(TestUtils::waitForWorkers(restPort, timeout, 1));

    std::stringstream ss;
    ss << "{\"userQuery\" : ";
<<<<<<< HEAD
    ss << "\"Query::from(\\\"window\\\").windowByKey(Attribute(\\\"id\\\"), "
          "TumblingWindow::of(EventTime(Attribute(\\\"timestamp\\\")), Seconds(10)), "
          "Max(Attribute(\\\"value\\\"))).sink(FileSinkDescriptor::create(\\\"";
=======
    ss << "\"Query::from(\\\"window\\\")"
          ".window(TumblingWindow::of(EventTime(Attribute(\\\"timestamp\\\")), Seconds(10)))"
          ".byKey(Attribute(\\\"id\\\"))"
          ".apply(Sum(Attribute(\\\"value\\\"))).sink(FileSinkDescriptor::create(\\\"";
>>>>>>> 573eb8ec
    ss << outputFilePath;
    ss << "\\\", \\\"CSV_FORMAT\\\", \\\"APPEND\\\"";
    ss << "));\",\"strategyName\" : \"BottomUp\"}";
    ss << endl;

    NES_INFO("query string submit=" << ss.str());
    web::json::value json_return = TestUtils::startQueryViaRest(ss.str(), std::to_string(restPort));

    NES_INFO("try to acc return");
    QueryId queryId = json_return.at("queryId").as_integer();
    NES_INFO("Query ID: " << queryId);
    EXPECT_NE(queryId, INVALID_QUERY_ID);

    EXPECT_TRUE(TestUtils::checkCompleteOrTimeout(queryId, 1, std::to_string(restPort)));
    EXPECT_TRUE(TestUtils::stopQueryViaRest(queryId, std::to_string(restPort)));

    // if filter is applied correctly, no output is generated
    string expectedContent = "window$start:INTEGER,window$end:INTEGER,window$id:INTEGER,window$value:INTEGER\n"
                             "0,10000,1,51\n"
                             "10000,20000,1,145\n"
                             "0,10000,4,1\n"
                             "0,10000,11,5\n"
                             "0,10000,12,1\n"
                             "0,10000,16,2\n";
    EXPECT_TRUE(TestUtils::checkOutputOrTimeout(expectedContent, outputFilePath));

    NES_INFO("Killing worker process->PID: " << workerPid);
    workerProc.terminate();
    NES_INFO("Killing coordinator process->PID: " << coordinatorProc.id());
    coordinatorProc.terminate();
}

TEST_F(E2ECoordinatorSingleWorkerTest, testExecutingValidUserQueryWithSlidingWindowFileOutput) {
    NES_INFO(" start coordinator");
    std::string outputFilePath = "ValidUserQueryWithSlidWindowFileOutputTestResult.txt";
    remove(outputFilePath.c_str());

    string coordinatorRPCPort = std::to_string(rpcPort);
    string cmdCoord = "../nesCoordinator --coordinatorPort=" + coordinatorRPCPort + " --restPort=" + std::to_string(restPort);
    bp::child coordinatorProc(cmdCoord.c_str());
    EXPECT_TRUE(TestUtils::waitForWorkers(restPort, timeout, 0));
    NES_INFO("started coordinator with pid = " << coordinatorProc.id());

    std::stringstream schema;
    schema << "{\"streamName\" : \"window\",\"schema\" "
              ":\"Schema::create()->addField(createField(\\\"value\\\",UINT64))->addField(createField(\\\"id\\\",UINT64))->"
              "addField(createField(\\\"timestamp\\\",UINT64));\"}";
    schema << endl;
    NES_INFO("schema submit=" << schema.str());
    EXPECT_TRUE(TestUtils::addLogicalStream(schema.str(), std::to_string(restPort)));

    string worker1RPCPort = std::to_string(rpcPort + 3);
    string worker1DataPort = std::to_string(dataPort);
    string path2 = "../nesWorker --coordinatorPort=" + coordinatorRPCPort + " --dataPort=" + worker1DataPort
        + " --logicalStreamName=window --physicalStreamName=test_stream --sourceType=CSVSource "
          "--sourceConfig=../tests/test_data/window.csv --numberOfBuffersToProduce=1 --sourceFrequency=1 "
          "--numberOfTuplesToProducePerBuffer=28";
    bp::child workerProc(path2.c_str());
    NES_INFO("started worker with pid = " << workerProc.id());
    uint64_t workerPid = workerProc.id();
    EXPECT_TRUE(TestUtils::waitForWorkers(restPort, timeout, 1));

    std::stringstream ss;
    ss << "{\"userQuery\" : ";
    ss << "\"Query::from(\\\"window\\\")"
          ".window(SlidingWindow::of(EventTime(Attribute(\\\"timestamp\\\")), Seconds(10), Seconds(5)))"
          ".byKey(Attribute(\\\"id\\\"))"
          ".apply(Sum(Attribute(\\\"value\\\"))).sink(FileSinkDescriptor::create(\\\"";
    ss << outputFilePath;
    ss << "\\\", \\\"CSV_FORMAT\\\", \\\"APPEND\\\"";
    ss << "));\",\"strategyName\" : \"BottomUp\"}";
    ss << endl;

    NES_INFO("query string submit=" << ss.str());
    web::json::value json_return = TestUtils::startQueryViaRest(ss.str(), std::to_string(restPort));

    NES_INFO("try to acc return");
    QueryId queryId = json_return.at("queryId").as_integer();
    NES_INFO("Query ID: " << queryId);
    EXPECT_NE(queryId, INVALID_QUERY_ID);

    EXPECT_TRUE(TestUtils::checkCompleteOrTimeout(queryId, 1, std::to_string(restPort)));
    EXPECT_TRUE(TestUtils::stopQueryViaRest(queryId, std::to_string(restPort)));

    string expectedContent = "window$start:INTEGER,window$end:INTEGER,window$id:INTEGER,window$value:INTEGER\n"
                             "0,10000,1,51\n"
                             "0,10000,4,1\n"
                             "0,10000,11,5\n"
                             "0,10000,12,1\n"
                             "0,10000,16,2\n"
                             "5000,15000,1,95\n"
                             "10000,20000,1,145\n";

    EXPECT_TRUE(TestUtils::checkOutputOrTimeout(expectedContent, outputFilePath));

    NES_INFO("Killing worker process->PID: " << workerPid);
    workerProc.terminate();
    NES_INFO("Killing coordinator process->PID: " << coordinatorProc.id());
    coordinatorProc.terminate();
}

TEST_F(E2ECoordinatorSingleWorkerTest, testRating) {
    NES_INFO(" start coordinator");
    std::string outputFilePath = "calculateRatings.csv";
    remove(outputFilePath.c_str());

    string coordinatorRPCPort = std::to_string(rpcPort);
    string cmdCoord = "../nesCoordinator --coordinatorPort=" + coordinatorRPCPort + " --restPort=" + std::to_string(restPort);
    bp::child coordinatorProc(cmdCoord.c_str());
    NES_INFO("started coordinator with pid = " << coordinatorProc.id());
    uint64_t coordinatorPid = coordinatorProc.id();
    EXPECT_TRUE(TestUtils::waitForWorkers(restPort, timeout, 0));

    std::stringstream schema;

    schema << "{\"streamName\" : \"Rating\",\"schema\" : \"Schema::create()->"
              "addField(\\\"auctionId\\\", UINT32)->"
              "addField(createField(\\\"eventTime\\\", UINT64))->"
              "addField(\\\"personId\\\", UINT32)->"
              "addField(\\\"bidId\\\", UINT32)->"
              "addField(createField(\\\"bidPrice\\\", UINT32))->"
              "addField(createField(\\\"processingTime\\\", UINT64));\"}";


    schema << endl;
    NES_INFO("schema submit=" << schema.str());
    ASSERT_TRUE(TestUtils::addLogicalStream(schema.str(), std::to_string(restPort)));

    string worker1RPCPort = std::to_string(rpcPort + 3);
    string worker1DataPort = std::to_string(dataPort);
    string path2 = "../nesWorker --coordinatorPort=" + coordinatorRPCPort + " --rpcPort=" + worker1RPCPort
                   + " --dataPort=" + worker1DataPort
                   + " --logicalStreamName=Rating --physicalStreamName=test_stream --sourceType=NettySource "
                     "--sourceConfig=../tests/test_data/QnV_short.csv --numberOfBuffersToProduce=0 --sourceFrequency=1 --address=127.0.0.1";

    bp::child workerProc(path2.c_str());
    NES_INFO("started worker with pid = " << workerProc.id());
    uint64_t workerPid = workerProc.id();
    EXPECT_TRUE(TestUtils::waitForWorkers(restPort, timeout, 1));
    //sleep(2);

    std::stringstream ss;
    ss << "{\"userQuery\" : ";
    ss << "\"Query::from(\\\"Rating\\\")"
 /*         ".windowByKey(Attribute(\\\"auctionId\\\"), "
          "TumblingWindow::of(EventTime(Attribute(\\\"eventTime\\\")), Seconds(2)), "
          "Sum(Attribute(\\\"bidPrice\\\")))"
          ".window(TumblingWindow::of(EventTime(Attribute(\\\"start\\\")),Seconds(2)), Max(Attribute(\\\"bidPrice\\\")))"*/
          ".sink(FileSinkDescriptor::create(\\\"";
    ss << outputFilePath;
    ss << "\\\", \\\"CSV_FORMAT\\\", \\\"APPEND\\\"";
    ss << "));\",\"strategyName\" : \"BottomUp\"}";
    ss << endl;

    //std::string query = R"(Query::from("Rating").sink(FileSinkDescriptor::create(")"+ outputFilePath + "\")); ";

    NES_INFO("string submit=" << ss.str());
    string body = ss.str();

    NES_INFO("query string submit=" << ss.str());
    web::json::value json_return = TestUtils::startQueryViaRest(ss.str(), std::to_string(restPort));

    NES_INFO("try to acc return");
    QueryId queryId = json_return.at("queryId").as_integer();
    NES_INFO("Query ID: " << queryId);
    EXPECT_NE(queryId, INVALID_QUERY_ID);

    ASSERT_TRUE(TestUtils::checkCompleteOrTimeout(queryId, 1, std::to_string(restPort)));
    ASSERT_TRUE(TestUtils::stopQueryViaRest(queryId, std::to_string(restPort)));

    sleep(30);

    std::ifstream ifs(outputFilePath.c_str());
    std::string content((std::istreambuf_iterator<char>(ifs)), (std::istreambuf_iterator<char>()));

    string expectedContent =
        "id:INTEGER,metadata_generated:INTEGER,metadata_title:Char,metadata_id:Char,features_type:Char,features_properties_"
        "capacity:INTEGER,features_properties_efficiency:(Float),features_properties_mag:(Float),features_properties_time:"
        "INTEGER,features_properties_updated:INTEGER,features_properties_type:Char,features_geometry_type:Char,features_geometry_"
        "coordinates_longitude:(Float),features_geometry_coordinates_latitude:(Float),features_eventId "
        ":Char\n1,1262343610000,Wind Turbine Data Generated for Nebula "
        "Stream,b94c4bbf-6bab-47e3-b0f6-92acac066416,Features,736,0.363738,112464.007812,1262300400000,0,electricityGeneration,"
        "Point,8.221581,52.322945,982050ee-a8cb-4a7a-904c-a4c45e0c9f10\n2,1262343620010,Wind Turbine Data Generated for Nebula "
        "Stream,5a0aed66-c2b4-4817-883c-9e6401e821c5,Features,1348,0.508514,634415.062500,1262300400000,0,electricityGeneration,"
        "Point,13.759639,49.663155,a57b07e5-db32-479e-a273-690460f08b04\n3,1262343630020,Wind Turbine Data Generated for Nebula "
        "Stream,d3c88537-287c-4193-b971-d5ff913e07fe,Features,4575,0.163805,166353.078125,1262300400000,1262307581080,"
        "electricityGeneration,Point,7.799886,53.720783,049dc289-61cc-4b61-a2ab-27f59a7bfb4a\n4,1262343640030,Wind Turbine Data "
        "Generated for Nebla "
        "Stream,6649de13-b03d-43eb-83f3-6147b45c4808,Features,1358,0.584981,490703.968750,1262300400000,0,electricityGeneration,"
        "Point,7.109831,53.052448,4530ad62-d018-4017-a7ce-1243dbe01996\n5,1262343650040,Wind Turbine Data Generated for Nebula "
        "Stream,65460978-46d0-4b72-9a82-41d0bc280cf8,Features,1288,0.610928,141061.406250,1262300400000,1262311476342,"
        "electricityGeneration,Point,13.000446,48.636589,4a151bb1-6285-436f-acbd-0edee385300c\n6,1262343660050,Wind Turbine Data "
        "Generated for Nebula "
        "Stream,3724e073-7c9b-4bff-a1a8-375dd5266de5,Features,3458,0.684913,935073.625000,1262300400000,1262307294972,"
        "electricityGeneration,Point,10.876766,53.979465,e0769051-c3eb-4f14-af24-992f4edd2b26\n7,1262343670060,Wind Turbine Data "
        "Generated for Nebula "
        "Stream,413663f8-865f-4037-856c-45f6576f3147,Features,1128,0.312527,141904.984375,1262300400000,1262308626363,"
        "electricityGeneration,Point,13.480940,47.494038,5f374fac-94b3-437a-a795-830c2f1c7107\n8,1262343680070,Wind Turbine Data "
        "Generated for Nebula "
        "Stream,6a389efd-e7a4-44ff-be12-4544279d98ef,Features,1079,0.387814,15024.874023,1262300400000,1262312065773,"
        "electricityGeneration,Point,9.240296,52.196987,1fb1ade4-d091-4045-a8e6-254d26a1b1a2\n9,1262343690080,Wind Turbine Data "
        "Generated for Nebula "
        "Stream,93c78002-0997-4caf-81ef-64e5af550777,Features,2071,0.707438,70102.429688,1262300400000,0,electricityGeneration,"
        "Point,10.191643,51.904530,d2c6debb-c47f-4ca9-a0cc-ba1b192d3841\n10,1262343600100,Wind Turbine Data Generated for Nebula "
        "Stream,bef6b092-d1e7-4b93-b1b7-99f4d6b6a475,Features,2632,0.190165,66921.140625,1262300400000,0,electricityGeneration,"
        "Point,10.573558,52.531281,419bcfb4-b89b-4094-8990-e46a5ee533ff\n11,1262343600200,Wind Turbine Data Generated for Nebula "
        "Stream,6eaafae1-475c-48b7-854d-4434a2146eef,Features,4653,0.733402,758787.000000,1262300400000,0,electricityGeneration,"
        "Point,6.627055,48.164005,d8fe578e-1e92-40d2-83bf-6a72e024d55a\n";
    NES_INFO("content=" << content);
    NES_INFO("expContent=" << expectedContent);
    EXPECT_EQ(content, expectedContent);

    //int response = remove(testFile.c_str());
    //  EXPECT_TRUE(response == 0);

    //TestUtils::checkOutputOrTimeout(expectedContent, outputFilePath);

    NES_INFO("Killing worker process->PID: " << workerPid);
    workerProc.terminate();
    NES_INFO("Killing coordinator process->PID: " << coordinatorPid);
    coordinatorProc.terminate();
}

}// namespace NES<|MERGE_RESOLUTION|>--- conflicted
+++ resolved
@@ -251,14 +251,14 @@
     remove(outputFilePath.c_str());
 
     string coordinatorRPCPort = std::to_string(rpcPort);
-    string cmdCoord = "../nesCoordinator --coordinatorPort=" + coordinatorRPCPort + " --restPort=" + std::to_string(restPort);
-    bp::child coordinatorProc(cmdCoord.c_str());
-    EXPECT_TRUE(TestUtils::waitForWorkers(restPort, timeout, 0));
-    NES_INFO("started coordinator with pid = " << coordinatorProc.id());
-
-    string worker1RPCPort = std::to_string(rpcPort + 3);
-    string worker1DataPort = std::to_string(dataPort);
-    string path2 = "../nesWorker --coordinatorPort=" + coordinatorRPCPort + " --rpcPort=" + worker1RPCPort
+    string cmdCoord = "./nesCoordinator --coordinatorPort=" + coordinatorRPCPort + " --restPort=" + std::to_string(restPort);
+    bp::child coordinatorProc(cmdCoord.c_str());
+    EXPECT_TRUE(TestUtils::waitForWorkers(restPort, timeout, 0));
+    NES_INFO("started coordinator with pid = " << coordinatorProc.id());
+
+    string worker1RPCPort = std::to_string(rpcPort + 3);
+    string worker1DataPort = std::to_string(dataPort);
+    string path2 = "./nesWorker --coordinatorPort=" + coordinatorRPCPort + " --rpcPort=" + worker1RPCPort
         + " --dataPort=" + worker1DataPort
         + " --physicalStreamName=test_stream --logicalStreamName=default_logical "
           "--numberOfBuffersToProduce=2 --sourceFrequency=1";
@@ -493,7 +493,7 @@
 
     std::stringstream schema;
     schema << "{\"streamName\" : \"window\",\"schema\" "
-              ":\"Schema::create()->addField(createField(\\\"value\\\",UINT32))->addField(createField(\\\"id\\\",UINT32))->"
+              ":\"Schema::create()->addField(createField(\\\"value\\\",UINT64))->addField(createField(\\\"id\\\",UINT64))->"
               "addField(createField(\\\"timestamp\\\",UINT64));\"}";
     schema << endl;
     NES_INFO("schema submit=" << schema.str());
@@ -513,16 +513,10 @@
 
     std::stringstream ss;
     ss << "{\"userQuery\" : ";
-<<<<<<< HEAD
-    ss << "\"Query::from(\\\"window\\\").windowByKey(Attribute(\\\"id\\\"), "
-          "TumblingWindow::of(EventTime(Attribute(\\\"timestamp\\\")), Seconds(10)), "
-          "Max(Attribute(\\\"value\\\"))).sink(FileSinkDescriptor::create(\\\"";
-=======
     ss << "\"Query::from(\\\"window\\\")"
           ".window(TumblingWindow::of(EventTime(Attribute(\\\"timestamp\\\")), Seconds(10)))"
           ".byKey(Attribute(\\\"id\\\"))"
           ".apply(Sum(Attribute(\\\"value\\\"))).sink(FileSinkDescriptor::create(\\\"";
->>>>>>> 573eb8ec
     ss << outputFilePath;
     ss << "\\\", \\\"CSV_FORMAT\\\", \\\"APPEND\\\"";
     ss << "));\",\"strategyName\" : \"BottomUp\"}";
